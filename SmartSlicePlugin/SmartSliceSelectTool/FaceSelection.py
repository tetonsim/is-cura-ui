# FaceSelection.py
# Teton Simulation
# Authored on   November  1, 2019
# Last Modified November 16, 2019

#
# Contains definitions for Cura Smart Slice Selectable Faces
#

'''
    SelectableFace are always in terms of Cura's coordinate system
    CalculatableFace are always in terms of PyWim's coordinate system
'''


#  STANDARD IMPORTS
from UM.Math.Vector import Vector
import numpy

#  Ultimaker/Cura Imports
from UM.Math import NumPyUtil
from UM.Mesh import MeshData
from UM.Logger import Logger


''' 
  SelectableFace(points, normals)
    'points' is a list of Point_3(x, y, z)
    'normals' is an 'immutableNDArray' containing (x, y, z) components for point normal vectors

    Contains definition for a selectable face with normal vector
    
    NOTE:  'normals' is passed through for Cura  (UNUSED)
           'normals' will likely be used by CGAL (NOT DEPRECATED!!)
'''
class SelectableFace:
#  CONSTRUCTOR
    def __init__(self, face_id, points, normals):
        self._id = face_id
        self._points = points
        self._edges = self.generateEdges()
        self._normal = self.generateNormalVector()

        self._vert_normals = normals
        self._selected = False

    def __str__(self):
        return '{} :: {}, {}, {}'.format(self._id, self._points[0], self._points[1], self._points[2])

#  ACCESSORS

    def __eq__(self, other):
        '''
        Face equality is true if both faces have the same point ids, order does not need to be consistent
        '''
        pids = [p._id for p in self._points]
        oids = [p._id for p in other._points]
        for pid in pids:
            if pid not in oids:
                return False
        return True

    '''
      points()
        Returns list of Selectable Points
    '''
    @property
    def points(self):
        return self._points

    '''
      edges()
        Returns list of Selectable Edges
    '''
    @property
    def edges(self):
        return self._edges

    '''
      normal()
        Returns the FaceWithNormal's Normal Vector
    '''
    @property
    def normal(self):
        return self._normal

    '''
      vnormals()
        Returns the list of vertex normal vector
    '''
    @property
    def vnormals(self):
        return self._vert_normals

    '''  selected()
        Returns true if face is selected
                false otherwise
    '''
    @property
    def selected(self):
        return self._selected

    '''
      getPoint(i)
        Returns the PointWithNormal at index: i
    '''
    def getPoint(self, i):
        return self._points[i]

    ''' 
      printDetails()
        Gives a printout of meaningful properties regarding SelectableFace
    '''
    def printDetails(self):
        print ("# of Points:  " + str(len(self._points)))
        for p in self._points:
            print ("Point: (" + str(p.x()) + ", " + str(p.y()) + ", " + str(p.z()) + ")")
        print ("\n")


#  MUTATORS

    '''
      addPoint()
        If there is no conflict, adds PointWithNormal to FaceWithNormal
    '''
    def addPoint(self, point):
        self._points.append(point)

    '''
      select()
        Sets SelectableFace Selection status to True
    '''
    def select(self):
        self._selected = True

    '''
      deselect()
        Sets SelectableFace Selection status to False
    '''
    def deselect(self):
        self._selected = False

    '''
      addTri()
        Adds triangle to SelectableFace
    '''
    def addTri(self, tri):
        #  Add Points to Face if Necessary
        for p in tri.points:
            _add = True
            for q in self._points:
                #  If Vertex is already in face...
                if ((p.x() == q.x()) and (p.y() == q.y()) and (p.z() == q.z())):
                    _add = False
            if (_add):
                #  Add Point and Associated Edges to Face
                self.addPoint(p)
                for p2 in tri.points:
                    if (p != p2):
                        self.addEdge(p, p2)
        
  

    '''
      generatedEdges()
        Sets Facet edges to be the outline of the shape
    '''
    def generateEdges(self):
        #  ASSUMES STARTING FACET IS TRIANGLE FOR NOW
        edges = [SelectableEdge(self._points[0], self._points[1])]
        edges.append(SelectableEdge(self._points[1], self._points[2]))
        edges.append(SelectableEdge(self._points[2], self._points[0]))
        return edges

    def addEdge(self, p1, p2):
        self._edges.append(SelectableEdge(p1, p2))

    '''
      removeEdge(edge)
        If 'edge' is in the SelectableFace, remove it
    '''
    def removeEdge(self, edge):
        for e in self._edges:
            if ((edge.p1 == e.p1 and edge.p2 == e.p2) or (edge.p1 == e.p2 and edge.p2 == e.p1)):
                self._edges.remove(e)

    '''
      generateNormalVector()
        Returns the cross product of the first three points within the Face

        This makes the assumption that all other points beyond p3 are COPLANAR
    '''
    def generateNormalVector(self):
        vec1 = Vector(self._points[1].x - self._points[0].x, self._points[1].y - self._points[0].y, self._points[1].z - self._points[0].z)
        vec2 = Vector(self._points[2].x - self._points[0].x, self._points[2].y - self._points[0].y, self._points[2].z - self._points[0].z)
        cross_x = vec1.y*vec2.z - vec1.z*vec2.y
        cross_y = vec1.z*vec2.x - vec1.x*vec2.z
        cross_z = vec1.x*vec2.y - vec1.y*vec2.x
        mag   = numpy.sqrt((cross_x*cross_x) + (cross_y*cross_y) + (cross_z*cross_z))
        self._normal = Vector(cross_x/mag, cross_y/mag, cross_z/mag)
        return self._normal
     

'''
  SelectableEdge(p1, p2)
    'p1' and 'p2' are 'SelectablePoint'

    Edges denote lines between two vertices in 3D space
'''
class SelectableEdge:
    def __init__(self, p1, p2):
        self.p1 = p1
        self.p2 = p2
        
        self._selected = False


'''
  SelectablePoint(x, y, z, normals)
    'x', 'y', and 'z' are floating point coordinates
    'normals' is an immutableNDArray containing normal vectors for each vertex

    NOTE:  'normals' is passed through for Cura  (UNUSED)
           'normals' will likely be used by CGAL (NOT DEPRECATED!!)
'''
class SelectablePoint:
#  CONSTRUCTORS
    def __init__(self, point_id, x, y, z, normals):
        self._p = Vector(x, y, z)
        self._normals = normals

        self._selected = False

        self._id = point_id

    def __str__(self):
        return '[{}, {}, {}]'.format(self.x, self.y, self.z)

    def __eq__(self, other):
        return self.x == other.x and self.y == other.y and self.z == other.z

    def __neq__(self, other):
        return self.x != other.x or self.y != other.y or self.z != other.z

#  ACCESSORS

    '''
      x()
        Returns value of SelectablePoint x coordinate component
    '''
    @property
    def x(self):
        return self._p.x

    '''
      y()
        Returns value of SelectablePoint y coordinate component
    '''
    @property
    def y(self):
        return self._p.y

    '''
      z()
        Returns value of SelectablePoint z coordinate component
    '''
    @property
    def z(self):
        return self._p.z


#  MUTATORS 

    '''
      x(new_x)
        'new_x' is a floating point value

        Sets SelectablePoint x coordinate component to 'new_x'
    '''
    @x.setter
    def x(self, new_x):
        self._p.x(new_x)

    '''
      y(new_y)
        'new_y' is a floating point value

        Sets SelectablePoint x coordinate component to 'new_y'
    '''
    @y.setter
    def y(self, new_y):
        self._p.y(new_y)

    '''
      z(new_z)
        'new_z' is a floating point value

        Sets SelectablePoint x coordinate component to 'new_z'
    '''
    @z.setter
    def z(self, new_z):
        self._p.z(new_z)


#
# CONVENIENCE UTILITIES
#

'''
  toCalculatablePoint(p)
    p: SelectablePoint
'''
def toCalculatablePoint(p):
    n = p._normals
    return SelectablePoint(0, p.x, -p.z, p.y, [n[0], -n[2], n[1]])

def toCalculatableFace(f):
    p = f.points
    
    p0 = toCalculatablePoint(p[0])
    p1 = toCalculatablePoint(p[1])
    p2 = toCalculatablePoint(p[2])

    ns = [p0._normals, p1._normals, p2._normals]

<<<<<<< HEAD
    return SelectableFace(0, [p0, p1, p2], ns)


class SelectableMesh:
    def __init__(self, mesh_data: MeshData):
        self.points = dict()
        self.faces = dict()

        nfaces = int(len(mesh_data._vertices) / 3)

        if mesh_data._indices and len(mesh_data._indices) > 0:
            indices = mesh_data._indices
        else:
            indices = None

        vertices = mesh_data._vertices
        normals = mesh_data._normals

        for f in range(nfaces):
            if indices:
                i, j, k = indices[f][0:3]
            else:
                base_index = f * 3
                i = base_index
                j = base_index + 1
                k = base_index + 2

            v_a = vertices[i]
            v_b = vertices[j]
            v_c = vertices[k]

            n_a = normals[i]
            n_b = normals[j]
            n_c = normals[k]

            p_a = self.getOrAddPoint(v_a, n_a)
            p_b = self.getOrAddPoint(v_b, n_b)
            p_c = self.getOrAddPoint(v_c, n_c)

            face = SelectableFace(len(self.faces), [p_a, p_b, p_c], [n_a, n_b, n_c])

            self.faces[face._id] = face

    def getOrAddPoint(self, vertex, normal) -> SelectablePoint:
        '''
        Retrieves a point if it already exists, else it is added and returns
        '''
        point = SelectablePoint(0, float(vertex[0]), float(vertex[1]), float(vertex[2]), normal)

        for pid in self.points.keys():
            if self.points[pid] == point: # checks coordinate equality
                return self.points[pid]

        # does not exist, add it
        point._id = len(self.points)
        self.points[point._id] = point

        return point   
=======
    return SelectableFace([p0, p1, p2], ns, f._id)


'''
  fromCalculatablePoint(x, y,  z)
    x, y, z : real numbers
'''
def fromCalculatablePoint(x, y, z, vnormals=[[],[],[]]):
    return SelectablePoint(x, z, -y, vnormals)


'''
  fromCalculatableFace(points, normals)
'''
def fromCalculatableFace(points, normals=[]):
    return SelectableFace(points, normals)

    
>>>>>>> 4f0fe082
<|MERGE_RESOLUTION|>--- conflicted
+++ resolved
@@ -324,9 +324,21 @@
 
     ns = [p0._normals, p1._normals, p2._normals]
 
-<<<<<<< HEAD
     return SelectableFace(0, [p0, p1, p2], ns)
 
+'''
+  fromCalculatablePoint(x, y,  z)
+    x, y, z : real numbers
+'''
+def fromCalculatablePoint(x, y, z, vnormals=[[],[],[]]):
+    return SelectablePoint(x, z, -y, vnormals)
+
+
+'''
+  fromCalculatableFace(points, normals)
+'''
+def fromCalculatableFace(points, normals=[]):
+    return SelectableFace(points, normals)
 
 class SelectableMesh:
     def __init__(self, mesh_data: MeshData):
@@ -382,24 +394,4 @@
         point._id = len(self.points)
         self.points[point._id] = point
 
-        return point   
-=======
-    return SelectableFace([p0, p1, p2], ns, f._id)
-
-
-'''
-  fromCalculatablePoint(x, y,  z)
-    x, y, z : real numbers
-'''
-def fromCalculatablePoint(x, y, z, vnormals=[[],[],[]]):
-    return SelectablePoint(x, z, -y, vnormals)
-
-
-'''
-  fromCalculatableFace(points, normals)
-'''
-def fromCalculatableFace(points, normals=[]):
-    return SelectableFace(points, normals)
-
-    
->>>>>>> 4f0fe082
+        return point   