# Copyright (c) 2018 Ultimaker B.V.
# Uranium is released under the terms of the LGPLv3 or higher.


#   Filesystem Control
import os.path

#  Ultimaker Imports
from UM.i18n import i18nCatalog

from UM.Application import Application
from UM.Version import Version
from UM.PluginRegistry import PluginRegistry
from UM.Logger import Logger
from UM.Event import Event, MouseEvent, KeyEvent

from UM.Tool import Tool

from UM.View.GL.OpenGL import OpenGL
from UM.Scene.Selection import Selection
from UM.Scene.SceneNode import SceneNode

from cura.Scene.CuraSceneNode import CuraSceneNode

#  QT / QML Imports
from PyQt5.QtCore import Qt, QUrl
from PyQt5.QtQml import QQmlComponent, QQmlContext # @UnresolvedImport

#  Local Imports
from .SmartSliceSelectHandle import SelectionMode
from .SmartSliceSelectHandle import SmartSliceSelectHandle
#from .SmartSliceDrawSelection import SmartSliceSelectionVisualizer
from .FaceSelection import SelectablePoint, SelectableFace, SelectableMesh
#from .SmartSliceNormalArrow import SmartSliceNormalArrow

i18n_catalog = i18nCatalog("smartslice")

##  Provides the tool to rotate meshes and groups
#
#   The tool exposes a ToolHint to show the rotation angle of the current operation
class SmartSliceSelectTool(Tool):
    def __init__(self):
        super().__init__()
        self._handle = SmartSliceSelectHandle()

        #self._shortcut_key = Qt.Key_S

        self._selection_mode = SelectionMode.AnchorMode
        self.setExposedProperties("AnchorSelectionActive",
                                  "LoadSelectionActive",
                                  "SelectionMode",
                                  )

        Selection.selectedFaceChanged.connect(self._onSelectedFaceChanged)
        self.selected_face = None   # DEPRECATED
        self.selected_faces = []
        self.selectable_faces = []

        self._scene = self.getController().getScene()
        
        self._scene_name = None
        self._selectable_mesh = None

        self._controller.activeToolChanged.connect(self._onActiveStateChanged)


    ##  Handle mouse and keyboard events
    #
    #   \param event type(Event)
    def event(self, event):
        super().event(event)

        """
        if event.type == Event.KeyPressEvent and event.key == KeyEvent.ShiftKey:
            Logger.log("d", "Enabling faceSelectMode!")
            #Selection.setFaceSelectMode(True)
        if event.type == Event.KeyReleaseEvent and event.key == KeyEvent.ShiftKey:
            Logger.log("d", "Disabling faceSelectMode!")
            #Selection.setFaceSelectMode(False)
        """

        if event.type == Event.MousePressEvent:
            if MouseEvent.LeftButton not in event.buttons:
                return False

            #id = self._selection_pass.getIdAtPosition(event.x, event.y)
            #if not id:
            #    return False


            """
            if self._handle.isAxis(id):
                self.setLockedAxis(id)
            else:
                # Not clicked on an axis: do nothing.
                return False
            handle_position = self._handle.getWorldPosition()
            """

            """
            if Selection.hasSelection() and not Selection.getFaceSelectMode():
                Selection.setFaceSelectMode(True)
                Logger.log("d", "Enabled faceSelectMode!")
            elif not Selection.getSelectedFace() and Selection.getFaceSelectMode():
                Selection.setFaceSelectMode(False)
                Logger.log("d", "Disabled faceSelectMode!")
            """

            if Selection.getSelectedFace() is not None:
                Logger.log("d", "Selection.getSelectedFace(): {}".format(Selection.getSelectedFace()[0]))

            return True


        if event.type == Event.MouseReleaseEvent:
            # Finish a rotate operation
            if len(self.selected_faces) > 0:
                '''Application.getInstance().messageBox("SmartSlice",
                                                     "You selected face: {}\ngetFaceSelectMode={}".format(self.selected_face,
                                                                                                          Selection.getFaceSelectMode()
                                                                                                          )
                                                     )'''

            return True

    def _onSelectedFaceChanged(self):
        curr_sf = Selection.getSelectedFace()

        if curr_sf is not None:

            # Check if the selectable mesh hasn't been created yet or if the scene name
            # has changed. This is probably a crappy way to track mesh/scene changes, but
            # I need to get something working now that doesn't create the SelectableMesh
            # on every click
            scene_node, face_id = curr_sf

            if self._selectable_mesh is None or scene_node.getName() != self._scene_name:
                mesh_data = scene_node.getMeshData()

<<<<<<< HEAD
                self._scene_name = scene_node.getName()
                self._selectable_mesh = SelectableMesh(mesh_data)

            selmesh = self._selectable_mesh
            
=======
            #print(dir(scene_node.getMeshData()))

            #if not mesh_data._indices or len(mesh_data._indices) == 0:
            if (mesh_data._indices is None) or (len(mesh_data._indices) == 0):
                base_index = face_id * 3
                v_a = mesh_data._vertices[base_index]
                n_a = mesh_data._normals[base_index]
                v_b = mesh_data._vertices[base_index+1]
                n_b = mesh_data._normals[base_index+1]
                v_c = mesh_data._vertices[base_index+2]
                n_c = mesh_data._normals[base_index+2]
            else:
                v_a = mesh_data._vertices[mesh_data._indices[face_id][0]]
                n_a = mesh_data._normals[mesh_data._indices[face_id][0]]
                v_b = mesh_data._vertices[mesh_data._indices[face_id][1]]
                n_b = mesh_data._normals[mesh_data._indices[face_id][1]]
                v_c = mesh_data._vertices[mesh_data._indices[face_id][2]]
                n_c = mesh_data._normals[mesh_data._indices[face_id][2]]

            p0 = SelectablePoint(float(v_a[0]), float(v_a[1]), float(v_a[2]), n_a)
            p1 = SelectablePoint(float(v_b[0]), float(v_b[1]), float(v_b[2]), n_b)
            p2 = SelectablePoint(float(v_c[0]), float(v_c[1]), float(v_c[2]), n_c)

>>>>>>> 4f0fe082
            #  Construct Selectable Face && Draw Selection in canvas
            #sf = SelectableFace(tri_pts, mesh_data._normals, face_id)

            # Get the SelectableFace by matching the face Id - is this consistent??
            sf = selmesh.faces[face_id]

            self.selected_faces = [sf] # TODO: Rewrite for >1 concurrently selected faces
            #self._visualizer.changeSelection([sf])

            self._handle.setFace(sf)

            if self.getLoadSelectionActive():
<<<<<<< HEAD
                self._handle.drawFaceSelection(SelectionMode.LoadMode, selmesh, draw_arrow=True)
=======
                self._handle.drawFaceSelection(SelectionMode.LoadMode, draw_arrow=True, other_faces=selectable_faces)

>>>>>>> 4f0fe082
            else:
                self._handle.drawFaceSelection(SelectionMode.AnchorMode, selmesh)


            '''
            print("v_a", v_a)
            print("v_b", v_b)
            print("v_c", v_c)
            '''

            self._handle.scale(scene_node.getScale(), transform_space=CuraSceneNode.TransformSpace.World)

            # Passing our infos to the CloudConnector
            
            # # Direction should only matter here.
            # # The location is given by the faces I assume
            load_vector = self._handle.getLoadVector()
            # -> After clicking on a face, I get a crash below, that my load_vector is None.
            
            if load_vector and self._handle._connector._proxy.loadMagnitudeInverted:
                load_vector = load_vector * -1
            
            loaded_faces = self._handle._loaded_faces
            loaded_faces = [face._id for face in loaded_faces]
            anchored_faces = self._handle._anchored_faces
            anchored_faces = [face._id for face in anchored_faces]
            Logger.log("d", "loaded_faces: {}".format(loaded_faces))
            Logger.log("d", "anchored_faces: {}".format(anchored_faces))
            
            cloud_connector = PluginRegistry.getInstance().getPluginObject("SmartSliceExtension").cloud
            if self._selection_mode is SelectionMode.AnchorMode:
                cloud_connector.appendAnchor0FacesPoc((face_id, ))
                Logger.log("d", "cloud_connector.getAnchor0FacesPoc(): {}".format(cloud_connector.getAnchor0FacesPoc()))
            else:
                cloud_connector.setForce0VectorPoc(load_vector.x,
                                                   load_vector.y,
                                                   load_vector.z
                                                   )
                cloud_connector.appendForce0FacesPoc((face_id, ))
                Logger.log("d", "cloud_connector.getForce0VectorPoc(): {}".format(cloud_connector.getForce0VectorPoc()))
                Logger.log("d", "cloud_connector.getForce0FacesPoc(): {}".format(cloud_connector.getForce0FacesPoc()))
            

    def _onActiveStateChanged(self):
        active_tool = Application.getInstance().getController().getActiveTool()
        Logger.log("d", "Application.getInstance().getController().getActiveTool(): {}".format(Application.getInstance().getController().getActiveTool()))

        if active_tool == self and Selection.hasSelection():
            Selection.setFaceSelectMode(True)
            Logger.log("d", "Enabled faceSelectMode!")
        else:
            Selection.setFaceSelectMode(False)
            Logger.log("d", "Disabled faceSelectMode!")

    ##  Get whether the select face feature is supported.
    #   \return True if it is supported, or False otherwise.
    def getSelectFaceSupported(self) -> bool:
        # Use a dummy postfix, since an equal version with a postfix is considered smaller normally.
        return Version(OpenGL.getInstance().getOpenGLVersion()) >= Version("4.1 dummy-postfix")

    def setSelectionMode(self, mode):
        if self._selection_mode is not mode:
            self._selection_mode = mode

            Logger.log("d", "Changed selection mode to enum: {}".format(mode))

    def getSelectionMode(self):
        return self._selection_mode

    def setAnchorSelection(self):
        self._handle.clearSelection()
        self._handle.paintAnchoredFaces()
        self.setSelectionMode(SelectionMode.AnchorMode)

    def getAnchorSelectionActive(self):
        return self._selection_mode is SelectionMode.AnchorMode

    def setLoadSelection(self):
        self._handle.clearSelection()
        self._handle.paintLoadedFaces()
        self.setSelectionMode(SelectionMode.LoadMode)

    def getLoadSelectionActive(self):
        return self._selection_mode is SelectionMode.LoadMode<|MERGE_RESOLUTION|>--- conflicted
+++ resolved
@@ -137,37 +137,11 @@
             if self._selectable_mesh is None or scene_node.getName() != self._scene_name:
                 mesh_data = scene_node.getMeshData()
 
-<<<<<<< HEAD
                 self._scene_name = scene_node.getName()
                 self._selectable_mesh = SelectableMesh(mesh_data)
 
             selmesh = self._selectable_mesh
             
-=======
-            #print(dir(scene_node.getMeshData()))
-
-            #if not mesh_data._indices or len(mesh_data._indices) == 0:
-            if (mesh_data._indices is None) or (len(mesh_data._indices) == 0):
-                base_index = face_id * 3
-                v_a = mesh_data._vertices[base_index]
-                n_a = mesh_data._normals[base_index]
-                v_b = mesh_data._vertices[base_index+1]
-                n_b = mesh_data._normals[base_index+1]
-                v_c = mesh_data._vertices[base_index+2]
-                n_c = mesh_data._normals[base_index+2]
-            else:
-                v_a = mesh_data._vertices[mesh_data._indices[face_id][0]]
-                n_a = mesh_data._normals[mesh_data._indices[face_id][0]]
-                v_b = mesh_data._vertices[mesh_data._indices[face_id][1]]
-                n_b = mesh_data._normals[mesh_data._indices[face_id][1]]
-                v_c = mesh_data._vertices[mesh_data._indices[face_id][2]]
-                n_c = mesh_data._normals[mesh_data._indices[face_id][2]]
-
-            p0 = SelectablePoint(float(v_a[0]), float(v_a[1]), float(v_a[2]), n_a)
-            p1 = SelectablePoint(float(v_b[0]), float(v_b[1]), float(v_b[2]), n_b)
-            p2 = SelectablePoint(float(v_c[0]), float(v_c[1]), float(v_c[2]), n_c)
-
->>>>>>> 4f0fe082
             #  Construct Selectable Face && Draw Selection in canvas
             #sf = SelectableFace(tri_pts, mesh_data._normals, face_id)
 
@@ -180,12 +154,7 @@
             self._handle.setFace(sf)
 
             if self.getLoadSelectionActive():
-<<<<<<< HEAD
                 self._handle.drawFaceSelection(SelectionMode.LoadMode, selmesh, draw_arrow=True)
-=======
-                self._handle.drawFaceSelection(SelectionMode.LoadMode, draw_arrow=True, other_faces=selectable_faces)
-
->>>>>>> 4f0fe082
             else:
                 self._handle.drawFaceSelection(SelectionMode.AnchorMode, selmesh)
 
