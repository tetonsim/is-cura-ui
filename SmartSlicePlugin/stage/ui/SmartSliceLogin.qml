--- conflicted
+++ resolved
@@ -297,17 +297,11 @@
                             bottomMargin: UM.Theme.getSize("thick_margin").height
                         }
 
-<<<<<<< HEAD
                         text: catalog.i18nc("@action:button", "Login")
                         textDisabledColor: textColor
 
                         onClicked: {
-                            SmartSlice.API.onLoginButtonClicked()
-=======
-                        onClicked:
-                        {
                             smartSliceMain.api.onLoginButtonClicked()
->>>>>>> ab44cd5a
                         }
 
                         KeyNavigation.tab: username_input
