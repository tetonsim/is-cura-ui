'''
Created on 22.10.2019

@author: thopiekar
'''

import copy
from string import Formatter
import time
import os
import uuid
import tempfile
import json
import zipfile
import re
import math

import numpy

import pywim  # @UnresolvedImport

from PyQt5.QtCore import pyqtSignal
from PyQt5.QtCore import pyqtSlot
from PyQt5.QtCore import QObject
from PyQt5.QtCore import QTime
from PyQt5.QtCore import QUrl
from PyQt5.QtNetwork import QNetworkReply
from PyQt5.QtNetwork import QNetworkRequest
from PyQt5.QtNetwork import QNetworkAccessManager
from PyQt5.QtQml import qmlRegisterSingletonType

# Uranium
from UM.i18n import i18nCatalog
from UM.Application import Application
from UM.Job import Job
from UM.Logger import Logger
from UM.Math.Matrix import Matrix
from UM.Math.Vector import Vector
from UM.Mesh.MeshBuilder import MeshBuilder
from UM.Message import Message
from UM.Operations.AddSceneNodeOperation import AddSceneNodeOperation
from UM.Operations.GroupedOperation import GroupedOperation
from UM.PluginRegistry import PluginRegistry
from UM.Scene.SceneNode import SceneNode
from UM.Scene.Iterator.DepthFirstIterator import DepthFirstIterator
from UM.Settings.SettingInstance import SettingInstance, InstanceState
from UM.Signal import Signal

from UM.Platform import Platform

# Cura
from cura.CuraApplication import CuraApplication
from cura.OneAtATimeIterator import OneAtATimeIterator
from cura.Operations.SetParentOperation import SetParentOperation
from cura.Settings.ExtruderManager import ExtruderManager
from cura.Scene.BuildPlateDecorator import BuildPlateDecorator
from cura.Scene.CuraSceneNode import CuraSceneNode
from cura.Scene.SliceableObjectDecorator import SliceableObjectDecorator
from cura.UI.PrintInformation import PrintInformation

# Our extension
from .SmartSliceCloudProxy import SmartSliceCloudStatus
from .SmartSliceCloudProxy import SmartSliceCloudProxy
from .SmartSliceValidationProperty import SmartSliceValidationProperty
from .SmartSlicePropertyHandler import SmartSlicePropertyHandler

i18n_catalog = i18nCatalog("smartslice")


# #  Formatter class that handles token expansion in start/end gcode
class GcodeStartEndFormatter(Formatter):

    def __init__(self, default_extruder_nr: int=-1) -> None:
        super().__init__()
        self._default_extruder_nr = default_extruder_nr

    def get_value(self, key: str, args: str, kwargs: dict) -> str:  # type: ignore # [CodeStyle: get_value is an overridden function from the Formatter class]
        # The kwargs dictionary contains a dictionary for each stack (with a string of the extruder_nr as their key),
        # and a default_extruder_nr to use when no extruder_nr is specified

        extruder_nr = self._default_extruder_nr

        key_fragments = [fragment.strip() for fragment in key.split(",")]
        if len(key_fragments) == 2:
            try:
                extruder_nr = int(key_fragments[1])
            except ValueError:
                try:
                    extruder_nr = int(kwargs["-1"][key_fragments[1]])  # get extruder_nr values from the global stack #TODO: How can you ever provide the '-1' kwarg?
                except (KeyError, ValueError):
                    # either the key does not exist, or the value is not an int
                    Logger.log("w", "Unable to determine stack nr '%s' for key '%s' in start/end g-code, using global stack", key_fragments[1], key_fragments[0])
        elif len(key_fragments) != 1:
            Logger.log("w", "Incorrectly formatted placeholder '%s' in start/end g-code", key)
            return "{" + key + "}"

        key = key_fragments[0]

        default_value_str = "{" + key + "}"
        value = default_value_str
        # "-1" is global stack, and if the setting value exists in the global stack, use it as the fallback value.
        if key in kwargs["-1"]:
            value = kwargs["-1"][key]
        if str(extruder_nr) in kwargs and key in kwargs[str(extruder_nr)]:
            value = kwargs[str(extruder_nr)][key]

        if value == default_value_str:
            Logger.log("w", "Unable to replace '%s' placeholder in start/end g-code", key)

        return value


# # Draft of an connection check
class ConnectivityChecker(QObject):

    def __init__(self, *args, **kwargs):
        super().__init__(*args, **kwargs)
        url = QUrl("https://amazonaws.com/")
        req = QNetworkRequest(url)
        self.net_manager = QNetworkAccessManager()
        self.res = self.net_manager.get(req)
        self.res.finished.connect(self.processRes)
        self.res.error.connect(self.processErr)

    @pyqtSlot()
    def processRes(self):
        if self.res.bytesAvailable():
            # Success
            pass
        self.res.deleteLater()

    @pyqtSlot(QNetworkReply.NetworkError)
    def processErr(self, code):
        print(code)


class SmartSliceCloudJob(Job):
    # This job is responsible for uploading the backup file to cloud storage.
    # As it can take longer than some other tasks, we schedule this using a Cura Job.

    def __init__(self, connector) -> None:
        super().__init__()
        self.connector = connector
        self.job_type = None
        self._id = 0

        self.canceled = False

        self._job_status = None
        self._wait_time = 1.0

        self.shouldRaiseWarning = True

        self.ui_status_per_job_type = {pywim.smartslice.job.JobType.validation : SmartSliceCloudStatus.BusyValidating,
                                       pywim.smartslice.job.JobType.optimization : SmartSliceCloudStatus.BusyOptimizing,
                                       }

        # get connection settings from preferences
        preferences = Application.getInstance().getPreferences()

        protocol = preferences.getValue(self.connector.http_protocol_preference)
        hostname = preferences.getValue(self.connector.http_hostname_preference)
        port = preferences.getValue(self.connector.http_port_preference)
        if type(port) is not int:
            port = int(port)

        self._client = pywim.http.thor.Client2020POC(
            protocol=protocol,
            hostname=hostname,
            port=port
        )

        Logger.log("d", "SmartSlice HTTP Client: {}".format(self._client.address))

    @property
    def job_status(self):
        return self._job_status

    @job_status.setter
    def job_status(self, value):
        if value is not self._job_status:
            self._job_status = value
            Logger.log("d", "Status changed: {}".format(self.job_status))

    def determineTempDirectory(self):
        temporary_directory = tempfile.gettempdir()
        base_subdirectory_name = "smartslice"
        private_subdirectory_name = base_subdirectory_name
        abs_private_subdirectory_name = os.path.join(temporary_directory,
                                                     private_subdirectory_name)
        private_subdirectory_suffix_num = 1
        while os.path.exists(abs_private_subdirectory_name) and not os.path.isdir(abs_private_subdirectory_name):
            private_subdirectory_name = "{}_{}".format(base_subdirectory_name,
                                                       private_subdirectory_suffix_num)
            abs_private_subdirectory_name = os.path.join(temporary_directory,
                                                         private_subdirectory_name)
            private_subdirectory_suffix_num += 1

        if not os.path.exists(abs_private_subdirectory_name):
            os.makedirs(abs_private_subdirectory_name)

        return abs_private_subdirectory_name

    # Sending jobs to AWS
    # - job_type: Job type to be sent. Can be either:
    #             > pywim.smartslice.job.JobType.validation
    #             > pywim.smartslice.job.JobType.optimization
    def prepareJob(self, job_type, filename = None, filedir = None):
        # Using tempfile module to probe for a temporary file path
        # TODO: We can do this more elegant of course, too.

        # Setting up file output
        if not filename:
            filename = "{}.3mf".format(uuid.uuid1())
        if not filedir:
            filedir = self.determineTempDirectory()
        filepath = os.path.join(filedir, filename)

        Logger.log("d", "Saving temporary (and custom!) 3MF file at: {}".format(filepath))

        # Checking whether count of models == 1
        mesh_nodes = self.connector.getSliceableNodes()
        if len(mesh_nodes) is not 1:
            Logger.log("d", "Found {} meshes!".format(["no", "too many"][len(mesh_nodes) > 1]))
            return None

        Logger.log("d", "Creating initial 3MF file")
        self.connector.prepareInitial3mf(filepath, mesh_nodes)
        Logger.log("d", "Adding additional job info")
        self.connector.extend3mf(filepath,
                                 mesh_nodes,
                                 job_type)

        if not os.path.exists(filepath):
            return None

        return filepath

    def processCloudJob(self, filepath):
        # Read the 3MF file into bytes
        threemf_fd = open(filepath, 'rb')
        threemf_data = threemf_fd.read()
        threemf_fd.close()

        # Submit the 3MF data for a new task
        task = self._client.submit.post(threemf_data)
        Logger.log("d", "Status after post'ing: {}".format(task.status))

        # While the task status is not finished or failed continue to periodically
        # check the status. This is a naive way of waiting, since this could take
        # a while (minutes).
        while task.status not in (pywim.http.thor.TaskStatus.failed,
                                  pywim.http.thor.TaskStatus.finished
                                  ) and not self.canceled:
            self.job_status = task.status

            time.sleep(self._wait_time)
            task = self._client.status.get(id=task.id)

        if not self.canceled:
<<<<<<< HEAD
            if self.connector._proxy.confirmationWindowEnabled is False:
                self.connector.propertyHandler._cancelChanges = False

=======
>>>>>>> 488c745a
            if task.status == pywim.http.thor.TaskStatus.failed:
                error_message = Message()
                error_message.setTitle("SmartSlice plugin")
                error_message.setText(i18n_catalog.i18nc("@info:status", "Error while processing the job:\n{}".format(task.error)))
                error_message.show()
                self.connector.status = SmartSliceCloudStatus.ReadyToVerify

                Logger.log("e", "An error occured while sending and receiving cloud job: {}".format(task.error))
                self.connector.propertyHandler._cancelChanges = False
                return None
            elif task.status == pywim.http.thor.TaskStatus.finished:
                # Get the task again, but this time with the results included
                task = self._client.result.get(id=task.id)
                return task
            else:
                error_message = Message()
                error_message.setTitle("SmartSlice plugin")
                error_message.setText(i18n_catalog.i18nc("@info:status", "Unexpected status occured:\n{}".format(task.error)))
                error_message.show()
                self.connector.status = SmartSliceCloudStatus.ReadyToVerify

                Logger.log("e", "An unexpected status occured while sending and receiving cloud job: {}".format(task.status))
                self.connector.propertyHandler._cancelChanges = False
                return None
        else:
            notification_message = Message()
            notification_message.setTitle("SmartSlice plugin")
            notification_message.setText(i18n_catalog.i18nc("@info:status", "Job has been canceled!".format(task.error)))
            notification_message.show()
            self.connector.propertyHandler._cancelChanges = False

    def run(self) -> None:
        if not self.job_type:
            error_message = Message()
            error_message.setTitle("SmartSlice plugin")
            error_message.setText(i18n_catalog.i18nc("@info:status", "Job type not set for processing:\nDon't know what to do!"))
            error_message.show()
            self.connector.status = SmartSliceCloudStatus.ReadyToVerify
            self.connector.propertyHandler._cancelChanges = False

        # TODO: Add instructions how to send a verification job here
        previous_connector_status = self.connector.status
        self.connector.status = self.ui_status_per_job_type[self.job_type]
        Job.yieldThread()  # Should allow the UI to update earlier

        job = self.prepareJob(self.job_type)
        Logger.log("i", "Job prepared: {}".format(job))
        task = self.processCloudJob(job)

        # self.job_type == pywim.smartslice.job.JobType.optimization
        if task and task.result and len(task.result.analyses) > 0:
            analysis = task.result.analyses[0]
<<<<<<< HEAD

            self._process_analysis_result(analysis)

=======

            self._process_analysis_result(analysis)
    
>>>>>>> 488c745a
            # Overriding if our result is going to be optimized...
            if previous_connector_status in SmartSliceCloudStatus.Optimizable:
                self.connector.status = SmartSliceCloudStatus.Optimized
            else:
                if self.connector._proxy.resultSafetyFactor < self.connector._proxy.targetFactorOfSafety or self.connector._proxy.resultMaximalDisplacement > self.connector._proxy.targetMaximalDisplacement:
                    self.connector.status = SmartSliceCloudStatus.Underdimensioned
                elif self.connector._proxy.resultSafetyFactor > self.connector._proxy.targetFactorOfSafety or self.connector._proxy.resultMaximalDisplacement < self.connector._proxy.targetMaximalDisplacement:
                    self.connector.status = SmartSliceCloudStatus.Overdimensioned
                else:
                    self.connector.status = SmartSliceCloudStatus.Optimized
<<<<<<< HEAD
        else:
            #self.connector.status = previous_connector_status
            self.connector.propertyHandler.prepareCache()

            Message(
                title='SmartSlice',
                text=i18n_catalog.i18nc("@info:status", "SmartSlice was unable to find a solution")
            ).show()

    def _process_analysis_result(self, analysis : pywim.smartslice.result.Analysis):
        #Logger.log("d", "analysis: {}".format(analysis.to_json()))
        #Logger.log("d", "analysis.modifier_meshes: {}".format(analysis.modifier_meshes))

        # MODIFIER MESHES STUFF
        # TODO: We need a per node solution here as soon as we want to analysis multiple models.
        our_only_node =  self.connector.getSliceableNodes()[0]
        #our_only_node_stack = our_only_node.callDecoration("getStack")
        for modifier_mesh in analysis.modifier_meshes:
            # Building the scene node
            modifier_mesh_node = CuraSceneNode()
            modifier_mesh_node.setName("SmartSliceMeshModifier")
            modifier_mesh_node.setSelectable(True)
            modifier_mesh_node.setCalculateBoundingBox(True)

            # Building the mesh

            # # Preparing the data from pywim for MeshBuilder
            modifier_mesh_vertices = [[v.x, v.y, v.z] for v in modifier_mesh.vertices ]
            modifier_mesh_indices = [[triangle.v1, triangle.v2, triangle.v3] for triangle in modifier_mesh.triangles]

            # # Doing the actual build
            modifier_mesh_data = MeshBuilder()
            modifier_mesh_data.setVertices(numpy.asarray(modifier_mesh_vertices, dtype=numpy.float32))
            modifier_mesh_data.setIndices(numpy.asarray(modifier_mesh_indices, dtype=numpy.int32))
            modifier_mesh_data.calculateNormals()

            modifier_mesh_node.setMeshData(modifier_mesh_data.build())
            modifier_mesh_node.calculateBoundingBoxMesh()

            active_build_plate = Application.getInstance().getMultiBuildPlateModel().activeBuildPlate
            modifier_mesh_node.addDecorator(BuildPlateDecorator(active_build_plate))
            modifier_mesh_node.addDecorator(SliceableObjectDecorator())

            stack = modifier_mesh_node.callDecoration("getStack")
            settings = stack.getTop()

            modifier_mesh_node_infill_pattern = self.connector.infill_pattern_pywim_to_cura_dict[modifier_mesh.print_config.infill.pattern]
            definition_dict = {
                "infill_mesh" : True,
                "infill_pattern" : modifier_mesh_node_infill_pattern,
                "infill_sparse_density": modifier_mesh.print_config.infill.density,
                }
            Logger.log("d", "definition_dict: {}".format(definition_dict))

            for key, value in definition_dict.items():
                definition = stack.getSettingDefinition(key)
                new_instance = SettingInstance(definition, settings)
                new_instance.setProperty("value", value)

                new_instance.resetState()  # Ensure that the state is not seen as a user state.
                settings.addInstance(new_instance)

            op = GroupedOperation()
            # First add node to the scene at the correct position/scale, before parenting, so the eraser mesh does not get scaled with the parent
            op.addOperation(AddSceneNodeOperation(modifier_mesh_node,
                                                    Application.getInstance().getController().getScene().getRoot()
                                                    )
                            )
            op.addOperation(SetParentOperation(modifier_mesh_node,
                                                our_only_node)
                            )
            op.push()

            # TODO: Not needed during POC. Decision needed whether this is superfluous or not.
            #modifier_mesh_transform_matrix = Matrix(modifier_mesh.transform)
            #modifier_mesh_node.setTransformation(modifier_mesh_transform_matrix)

            our_only_node_position = our_only_node.getWorldPosition()
            modifier_mesh_node.setPosition(our_only_node_position,
                                            SceneNode.TransformSpace.World)
            Logger.log("d", "Moved modifiers to the global location: {}".format(our_only_node_position))

            Application.getInstance().getController().getScene().sceneChanged.emit(modifier_mesh_node)


        self.connector._proxy.resultSafetyFactor = analysis.structural.min_safety_factor
        self.connector._proxy.resultMaximalDisplacement = analysis.structural.max_displacement

        qprint_time = QTime(0, 0, 0, 0)
        qprint_time = qprint_time.addSecs(analysis.print_time)
        self.connector._proxy.resultTimeTotal = qprint_time

        # TODO: Reactivate the block as soon as we have the single print times again!
        #self.connector._proxy.resultTimeInfill = QTime(1, 0, 0, 0)
        #self.connector._proxy.resultTimeInnerWalls = QTime(0, 20, 0, 0)
        #self.connector._proxy.resultTimeOuterWalls = QTime(0, 15, 0, 0)
        #self.connector._proxy.resultTimeRetractions = QTime(0, 5, 0, 0)
        #self.connector._proxy.resultTimeSkin = QTime(0, 10, 0, 0)
        #self.connector._proxy.resultTimeSkirt = QTime(0, 1, 0, 0)
        #self.connector._proxy.resultTimeTravel = QTime(0, 30, 0, 0)

        if len(analysis.extruders) == 0:
            # This shouldn't happen
            material_volume = [0.0]
=======
>>>>>>> 488c745a
        else:
            material_volume = [analysis.extruders[0].material_volume]

<<<<<<< HEAD
=======
            Message(
                title='SmartSlice',
                text=i18n_catalog.i18nc("@info:status", "SmartSlice was unable to find a solution")
            ).show()

    def _process_analysis_result(self, analysis : pywim.smartslice.result.Analysis):
        #Logger.log("d", "analysis: {}".format(analysis.to_json()))
        #Logger.log("d", "analysis.modifier_meshes: {}".format(analysis.modifier_meshes))

        # MODIFIER MESHES STUFF
        # TODO: We need a per node solution here as soon as we want to analysis multiple models.
        our_only_node =  self.connector.getSliceableNodes()[0]
        #our_only_node_stack = our_only_node.callDecoration("getStack")
        for modifier_mesh in analysis.modifier_meshes:
            # Building the scene node
            modifier_mesh_node = CuraSceneNode()
            modifier_mesh_node.setName("SmartSliceMeshModifier")
            modifier_mesh_node.setSelectable(True)
            modifier_mesh_node.setCalculateBoundingBox(True)

            # Building the mesh

            # # Preparing the data from pywim for MeshBuilder
            modifier_mesh_vertices = [[v.x, v.y, v.z] for v in modifier_mesh.vertices ]
            modifier_mesh_indices = [[triangle.v1, triangle.v2, triangle.v3] for triangle in modifier_mesh.triangles]

            # # Doing the actual build
            modifier_mesh_data = MeshBuilder()
            modifier_mesh_data.setVertices(numpy.asarray(modifier_mesh_vertices, dtype=numpy.float32))
            modifier_mesh_data.setIndices(numpy.asarray(modifier_mesh_indices, dtype=numpy.int32))
            modifier_mesh_data.calculateNormals()

            modifier_mesh_node.setMeshData(modifier_mesh_data.build())
            modifier_mesh_node.calculateBoundingBoxMesh()

            active_build_plate = Application.getInstance().getMultiBuildPlateModel().activeBuildPlate
            modifier_mesh_node.addDecorator(BuildPlateDecorator(active_build_plate))
            modifier_mesh_node.addDecorator(SliceableObjectDecorator())

            stack = modifier_mesh_node.callDecoration("getStack")
            settings = stack.getTop()

            modifier_mesh_node_infill_pattern = self.connector.infill_pattern_pywim_to_cura_dict[modifier_mesh.print_config.infill.pattern]
            definition_dict = {
                "infill_mesh" : True,
                "infill_pattern" : modifier_mesh_node_infill_pattern,
                "infill_sparse_density": modifier_mesh.print_config.infill.density,
                }
            Logger.log("d", "definition_dict: {}".format(definition_dict))

            for key, value in definition_dict.items():
                definition = stack.getSettingDefinition(key)
                new_instance = SettingInstance(definition, settings)
                new_instance.setProperty("value", value)

                new_instance.resetState()  # Ensure that the state is not seen as a user state.
                settings.addInstance(new_instance)

            op = GroupedOperation()
            # First add node to the scene at the correct position/scale, before parenting, so the eraser mesh does not get scaled with the parent
            op.addOperation(AddSceneNodeOperation(modifier_mesh_node,
                                                    Application.getInstance().getController().getScene().getRoot()
                                                    )
                            )
            op.addOperation(SetParentOperation(modifier_mesh_node,
                                                our_only_node)
                            )
            op.push()

            # TODO: Not needed during POC. Decision needed whether this is superfluous or not.
            #modifier_mesh_transform_matrix = Matrix(modifier_mesh.transform)
            #modifier_mesh_node.setTransformation(modifier_mesh_transform_matrix)

            our_only_node_position = our_only_node.getWorldPosition()
            modifier_mesh_node.setPosition(our_only_node_position,
                                            SceneNode.TransformSpace.World)
            Logger.log("d", "Moved modifiers to the global location: {}".format(our_only_node_position))

            Application.getInstance().getController().getScene().sceneChanged.emit(modifier_mesh_node)


        self.connector._proxy.resultSafetyFactor = analysis.structural.min_safety_factor
        self.connector._proxy.resultMaximalDisplacement = analysis.structural.max_displacement

        qprint_time = QTime(0, 0, 0, 0)
        qprint_time = qprint_time.addSecs(analysis.print_time)
        self.connector._proxy.resultTimeTotal = qprint_time

        # TODO: Reactivate the block as soon as we have the single print times again!
        #self.connector._proxy.resultTimeInfill = QTime(1, 0, 0, 0)
        #self.connector._proxy.resultTimeInnerWalls = QTime(0, 20, 0, 0)
        #self.connector._proxy.resultTimeOuterWalls = QTime(0, 15, 0, 0)
        #self.connector._proxy.resultTimeRetractions = QTime(0, 5, 0, 0)
        #self.connector._proxy.resultTimeSkin = QTime(0, 10, 0, 0)
        #self.connector._proxy.resultTimeSkirt = QTime(0, 1, 0, 0)
        #self.connector._proxy.resultTimeTravel = QTime(0, 30, 0, 0)

        if len(analysis.extruders) == 0:
            # This shouldn't happen
            material_volume = [0.0]
        else:
            material_volume = [analysis.extruders[0].material_volume]

>>>>>>> 488c745a
            # TODO - once multiple extruders are handles we'll need to grab info
            # here for each of them

        material_extra_info = self.connector._calculateAdditionalMaterialInfo(material_volume)
        Logger.log("d", "material_extra_info: {}".format(material_extra_info))

        # for pos in len(material_volume):
        pos = 0
        self.connector._proxy.materialLength = material_extra_info[0][pos]
        self.connector._proxy.materialWeight = material_extra_info[1][pos]
        self.connector._proxy.materialCost = material_extra_info[2][pos]
        self.connector._proxy.materialName = material_extra_info[3][pos]

class SmartSliceCloudVerificationJob(SmartSliceCloudJob):

    def __init__(self, connector) -> None:
        super().__init__(connector)

        self.job_type = pywim.smartslice.job.JobType.validation


class SmartSliceCloudOptimizeJob(SmartSliceCloudVerificationJob):

    def __init__(self, connector) -> None:
        super().__init__(connector)

        self.job_type = pywim.smartslice.job.JobType.optimization

class Force: # TODO - Move this or replace
    def __init__(self, normal : Vector = None, magnitude : float = 0.0, pull : bool = True):
        self.normal = normal if normal else Vector(1.0, 0.0, 0.0)
        self.magnitude = magnitude
        self.pull = pull

    def loadVector(self) -> Vector:
        scale = self.magnitude if self.pull else -self.magnitude

        return Vector(
            self.normal.x * scale,
            self.normal.y * scale,
            self.normal.z * scale,
        )

class SmartSliceCloudConnector(QObject):
    http_protocol_preference = "smartslice/http_protocol"
    http_hostname_preference = "smartslice/http_hostname"
    http_port_preference = "smartslice/http_port"
    http_token_preference = "smartslice/token"

    debug_save_smartslice_package_preference = "smartslice/debug_save_smartslice_package"
    debug_save_smartslice_package_location = "smartslice/debug_save_smartslice_package_location"
    

    def __init__(self, extension):
        super().__init__()
        self.extension = extension

        # Variables
        self._job = None
        self._jobs = {}
        self._current_job = 0
        self._jobs[self._current_job] = None
        self.infill_pattern_cura_to_pywim_dict = {"grid": pywim.am.InfillType.grid,
                                                  "triangles": pywim.am.InfillType.triangle,
                                                  "cubic": pywim.am.InfillType.cubic
                                                  }
        self.infill_pattern_pywim_to_cura_dict = {value: key for key, value in self.infill_pattern_cura_to_pywim_dict.items()}

        # Proxy
        #General
        self._proxy = SmartSliceCloudProxy(self)
        self._proxy.sliceButtonClicked.connect(self.onSliceButtonClicked)
        self._proxy.secondaryButtonClicked.connect(self.onSecondaryButtonClicked)
        #Re-Optimize
        self._proxy.confirmationConfirmClicked.connect(self.onConfirmationConfirmClicked)
        self._proxy.confirmationCancelClicked.connect(self.onConfirmationCancelClicked)

        self._proxy.loadMagnitudeChanged.connect(self._updateForce0Magnitude)
        self._proxy.loadDirectionChanged.connect(self._updateForce0Direction)
        
        # Connecting signals
        self.doVerification.connect(self._doVerfication)
        self.confirmOptimization.connect(self._confirmOptimization)
        self.doOptimization.connect(self._doOptimization)

        # Application stuff
        self.app_preferences = Application.getInstance().getPreferences()
        self.app_preferences.addPreference(self.http_protocol_preference, "https")
        self.app_preferences.addPreference(self.http_hostname_preference, "api-20.fea.cloud")
        self.app_preferences.addPreference(self.http_port_preference, 443)
        self.app_preferences.addPreference(self.http_token_preference, "")
        
        # Debug stuff
        self.app_preferences.addPreference(self.debug_save_smartslice_package_preference, False)
        if Platform.isLinux():
            default_save_smartslice_package_location = os.path.expandvars("$HOME")
        elif Platform.isWindows():
            default_save_smartslice_package_location = os.path.join("$HOMEDRIVE", "$HOMEPATH")
            default_save_smartslice_package_location = os.path.expandvars(default_save_smartslice_package_location)
        self.app_preferences.addPreference(self.debug_save_smartslice_package_location, default_save_smartslice_package_location)
        self.debug_save_smartslice_package_message = None

        # Executing a set of function when some activitiy has changed
        Application.getInstance().activityChanged.connect(self._onApplicationActivityChanged)

        #  Machines / Extruders
        self.active_machine = None
        self.extruders = None
        self._all_extruders_settings = None
        self.propertyHandler = None # SmartSlicePropertyHandler

        # POC
        self._poc_default_infill_direction = 45
        self.resetAnchor0FacesPoc()
        self.resetForce0FacesPoc()
        self.resetForce0VectorPoc()
        
        Application.getInstance().engineCreatedSignal.connect(self._onEngineCreated)

        self.confirming = False
        self.confirmValidation.connect(self._confirmValidation)
        self.confirmOptimization.connect(self._confirmOptimization)

        self.confirmationConcluded.connect(self.onConfirmationConcluded)

    onSmartSlicePrepared = pyqtSignal()
    
    def _onSaveDebugPackage(self, messageId: str, actionId: str) -> None:
        dummy_job = SmartSliceCloudVerificationJob(self)
        if self.status == SmartSliceCloudStatus.ReadyToVerify:
            dummy_job.job_type = pywim.smartslice.job.JobType.validation
        elif self.status in SmartSliceCloudStatus.Optimizable:
            dummy_job.job_type = pywim.smartslice.job.JobType.optimization
        else:
            Logger.log("e", "DEBUG: This is not a defined state. Provide all input to create the debug package.")
            return
        
        jobname = Application.getInstance().getPrintInformation().jobName
        debug_filename = "{}_smartslice.3mf".format(jobname)
        debug_filedir = self.app_preferences.getValue(self.debug_save_smartslice_package_location)
        dummy_job = dummy_job.prepareJob(dummy_job.job_type,
                                         filename= debug_filename,
                                         filedir= debug_filedir)

    def getProxy(self, engine, script_engine):
        return self._proxy

    def _onEngineCreated(self):
        qmlRegisterSingletonType(SmartSliceCloudProxy,
                                 "SmartSlice",
                                 1, 0,
                                 "Cloud",
                                 self.getProxy
                                 )

        self.active_machine = Application.getInstance().getMachineManager().activeMachine
        self.propertyHandler = SmartSlicePropertyHandler(self)
        self.onSmartSlicePrepared.emit()
        self.propertyHandler.cacheChanges() # Setup Cache
        self.status = SmartSliceCloudStatus.NoModel
        
        if self.app_preferences.getValue(self.debug_save_smartslice_package_preference):
            self.debug_save_smartslice_package_message = Message(title="[DEBUG] SmartSlicePlugin",
                                                                 text= "Click on the button below to generate a debug package, which contains all data as sent to the cloud. Make sure you provide all input as confirmed by an active button in the action menu in the SmartSlice tab.\nThanks!",
                                                                 lifetime= 0,
                                                                 )
            self.debug_save_smartslice_package_message.addAction("",  # action_id
                                                                 i18n_catalog.i18nc("@action",
                                                                                    "Save package"
                                                                                    ),  # name
                                                                 "",  # icon
                                                                 ""  # description
                                                                 )
            self.debug_save_smartslice_package_message.actionTriggered.connect(self._onSaveDebugPackage)
            self.debug_save_smartslice_package_message.show()

    def updateSliceWidget(self):
        if self.status is SmartSliceCloudStatus.NoModel:
            self._proxy.sliceStatus = "Amount of loaded models is incorrect"
            self._proxy.sliceHint = "Make sure only one model is loaded!"
            self._proxy.sliceButtonText = "Waiting for model"
            self._proxy.sliceButtonEnabled = False
            self._proxy.sliceButtonFillWidth = True
            self._proxy.secondaryButtonVisible = False
        elif self.status is SmartSliceCloudStatus.NoConditions:
            self._proxy.sliceStatus = "Need boundary conditions"
            self._proxy.sliceHint = "Both a load and anchor must be applied"
            self._proxy.sliceButtonText = "Need boundary conditions"
            self._proxy.sliceButtonEnabled = False
            self._proxy.sliceButtonFillWidth = True
            self._proxy.secondaryButtonVisible = False
        elif self.status is SmartSliceCloudStatus.ReadyToVerify:
            self._proxy.sliceStatus = "Ready to validate"
            self._proxy.sliceHint = "Press on the button below to validate your part."
            self._proxy.sliceButtonText = "Validate"
            self._proxy.sliceButtonEnabled = True
            self._proxy.sliceButtonFillWidth = True
            self._proxy.secondaryButtonVisible = False
        elif self.status is SmartSliceCloudStatus.BusyValidating:
            self._proxy.sliceStatus = "Validating requirements..."
            self._proxy.sliceHint = ""
            self._proxy.secondaryButtonText = "Cancel"
            self._proxy.secondaryButtonVisible = True
            self._proxy.secondaryButtonFillWidth = True
        elif self.status is SmartSliceCloudStatus.Underdimensioned:
            self._proxy.sliceStatus = "Requirements not met!"
            self._proxy.sliceHint = "Optimize to meet requirements?"
            self._proxy.sliceButtonText = "Optimize"
            self._proxy.secondaryButtonText = "Preview"
            self._proxy.sliceButtonEnabled = True
            self._proxy.sliceButtonFillWidth = False
            self._proxy.secondaryButtonVisible = True
            self._proxy.secondaryButtonFillWidth = False
        elif self.status is SmartSliceCloudStatus.Overdimensioned:
            self._proxy.sliceStatus = "Part appears overdesigned"
            self._proxy.sliceHint = "Optimize to reduce material?"
            self._proxy.sliceButtonText = "Optimize"
            self._proxy.secondaryButtonText = "Preview"
            self._proxy.sliceButtonEnabled = True
            self._proxy.sliceButtonFillWidth = False
            self._proxy.secondaryButtonVisible = True
            self._proxy.secondaryButtonFillWidth = False
        elif self.status is SmartSliceCloudStatus.BusyOptimizing:
            self._proxy.sliceStatus = "Optimizing..."
            self._proxy.sliceHint = ""
            self._proxy.secondaryButtonText = "Cancel"
            self._proxy.secondaryButtonVisible = True
            self._proxy.secondaryButtonFillWidth = True
        elif self.status is SmartSliceCloudStatus.Optimized:
            self._proxy.sliceStatus = "Part optimized"
            self._proxy.sliceHint = "Well done! You can review the results!"
            self._proxy.secondaryButtonText = "Preview"
            self._proxy.secondaryButtonVisible = True
            self._proxy.secondaryButtonFillWidth = True
        else:
            self._proxy.sliceStatus = "! INTERNAL ERRROR!"
            self._proxy.sliceHint = "! UNKNOWN STATUS ENUM SET!"
            self._proxy.sliceButtonText = "! FOOO !"
            self._proxy.sliceButtonEnabled = False
            self._proxy.secondaryButtonVisible = False
            self._proxy.secondaryButtonFillWidth = False

        # Setting icon path
        stage_path = PluginRegistry.getInstance().getPluginPath("SmartSlicePlugin")
        stage_images_path = os.path.join(stage_path, "stage", "images")
        icon_done_green = os.path.join(stage_images_path, "done_green.png")
        icon_error_red = os.path.join(stage_images_path, "error_red.png")
        icon_warning_yellow = os.path.join(stage_images_path, "warning_yellow.png")
        current_icon = icon_done_green
        if self.status is SmartSliceCloudStatus.Overdimensioned:
            current_icon = icon_warning_yellow
        elif self.status is SmartSliceCloudStatus.Underdimensioned:
            current_icon = icon_error_red
        current_icon = QUrl.fromLocalFile(current_icon)
        self._proxy.sliceIconImage = current_icon

        # Setting icon visibiltiy
        if self.status in (SmartSliceCloudStatus.Optimized,) + SmartSliceCloudStatus.Optimizable:
            self._proxy.sliceIconVisible = True
        else:
            self._proxy.sliceIconVisible = False

    @property
    def status(self):
        return self._proxy.sliceStatusEnum

    @status.setter
    def status(self, value):
        Logger.log("d", "Setting status: {} -> {}".format(self._proxy.sliceStatusEnum, value))
        if self._proxy.sliceStatusEnum is not value:
            self._proxy.sliceStatusEnum = value
        self.updateSliceWidget()

    @property
    def token(self):
        return Application.getInstance().getPreferences().getValue(self.token_preference)

    @token.setter
    def token(self, value):
        Application.getInstance().getPreferences().setValue(self.token_preference, value)

    def login(self):
        # username = self._proxy.loginName()
        # password = self._proxy.loginPassword()

        if True:
            self.token = "123456789qwertz"
            return True
        else:
            self.token = ""
            return False

    def getSliceableNodes(self):
        scene_node = Application.getInstance().getController().getScene().getRoot()
        sliceable_nodes = []

        for node in DepthFirstIterator(scene_node):
            if node.callDecoration("isSliceable"):
                sliceable_nodes.append(node)

        return sliceable_nodes

    def _onApplicationActivityChanged(self):
        slicable_nodes_count = len(self.getSliceableNodes())
        for node in self.getSliceableNodes():
            if node.getName() == "SmartSliceMeshModifier":
                sliceable_nodes_count -= 1

        #  If no model is reported... 
        #   This needs to be reported *first*
        if slicable_nodes_count != 1:
            self.status = SmartSliceCloudStatus.NoModel

        #  Check for Anchors and Loads
        elif self._proxy._anchorsApplied == 0:
            self.status = SmartSliceCloudStatus.NoConditions
        elif self._proxy._loadsApplied == 0:
            self.status = SmartSliceCloudStatus.NoConditions

        #  If it is ready to Verify
        elif (self.status is SmartSliceCloudStatus.NoConditions) or (self.status is SmartSliceCloudStatus.NoModel):
            if slicable_nodes_count == 1:
                self.status = SmartSliceCloudStatus.ReadyToVerify
        #  If it is NOT ready to Verify
        else:
            # Ignore our infill meshes
            pass

    def _onJobFinished(self, job):
        if self._jobs[self._current_job] is None:
            Logger.log("d", "Smart Slice Job was Cancelled")
        elif not self._jobs[self._current_job].canceled:
            self.propertyHandler._propertiesChanged = []
            self._jobs[self._current_job] = None
        

    #
    #   CONFIRMATION PROMPT
    #
    confirmationConcluded = pyqtSignal()

    def onConfirmationConcluded(self):
        self.propertyHandler.prepareCache()
        self.updateSliceWidget()
        self.confirming = False

    confirmValidation = pyqtSignal()
    doVerification = pyqtSignal()

    def _prepareValidation(self):
        self._proxy._hasActiveValidate = False
        self.status = SmartSliceCloudStatus.ReadyToVerify
        Application.getInstance().activityChanged.emit()

    def _confirmValidation(self):
        if self.propertyHandler._cancelChanges is False:
            if self.status is SmartSliceCloudStatus.BusyValidating:
                self._proxy.confirmationWindowText = "Modifying this setting will invalidate your results.\nDo you want to continue and lose the current\n validation results?"
            elif self.status is SmartSliceCloudStatus.BusyOptimizing:
                self._proxy.confirmationWindowText = "Modifying this setting will invalidate your results.\nDo you want to continue and lose your \noptimization results?"
            
            self._proxy.confirmationWindowEnabled = True
            self._proxy.confirmationWindowEnabledChanged.emit()

    def _doVerfication(self):
        self.propertyHandler._cancelChanges = False
        if self._proxy._validate_confirmed:
            self._current_job += 1
            self._jobs[self._current_job] = SmartSliceCloudVerificationJob(self)
            self._jobs[self._current_job]._id = self._current_job
            self._jobs[self._current_job].finished.connect(self._onJobFinished)
            self._jobs[self._current_job].start()

    confirmOptimization = pyqtSignal()
    confirmModMeshRemove = pyqtSignal()

    def _confirmOptimization(self):
        if not self.confirming:
            self.confirming = True
            #  If a modifier mesh has already been applied,
            #   Display confirmation prompt before optimizing
            self._proxy.confirmationWindowEnabled = True
            self._proxy.confirmationWindowText = "Modifying this setting will invalidate your results.\nDo you want to continue and lose your \noptimization results?"
            self._proxy.confirmationWindowEnabledChanged.emit()

    def _confirmModMeshRemove(self):
        #  If a modifier mesh has already been applied,
        #   Display confirmation prompt before optimizing

        if self._proxy._hasModMesh:
            self._proxy._confirming_modmesh = True
            self._proxy.confirmationWindowEnabled = True
            self._proxy.confirmationWindowText = "Modifier meshes will be removed for the\noptimization. Do you want to continue?"
            self._proxy.confirmationWindowEnabledChanged.emit()
        else:
            self.doOptimization.emit()


    doOptimization = pyqtSignal()

    def _doOptimization(self):
        self._current_job += 1
        self._jobs[self._current_job] = SmartSliceCloudOptimizeJob(self)
        self._jobs[self._current_job]._id = self._current_job
        self._jobs[self._current_job].finished.connect(self._onJobFinished)
        self._jobs[self._current_job].start()

    '''
      Primary Button Actions:
        * Validate
        * Optimize
        * Slice
    '''
    def onSliceButtonClicked(self):
        if not self._jobs[self._current_job]:
            if self.status is SmartSliceCloudStatus.ReadyToVerify:
                self.doVerification.emit()
            elif self.status in SmartSliceCloudStatus.Optimizable:
                self._confirmModMeshRemove()
            elif self.status is SmartSliceCloudStatus.Optimized:
                Application.getInstance().getController().setActiveStage("PreviewStage")
        else:
            self._jobs[self._current_job].cancel()
            self._jobs[self._current_job] = None

    '''
      Secondary Button Actions:
        * Cancel  (Validating / Optimizing)
        * Preview
    '''
    def onSecondaryButtonClicked(self):
        if self._jobs[self._current_job] is not None:
            if self.status is SmartSliceCloudStatus.BusyOptimizing:
                #
                #  CANCEL SMART SLICE JOB HERE
                #    Any connection to AWS server should be severed here
                #
                self._jobs[self._current_job].canceled = True
                self._jobs[self._current_job] = None
                if self._proxy.reqsSafetyFactor < self._proxy.resultSafetyFactor and (self._proxy.reqsMaxDeflect > self._proxy.resultMaximalDisplacement):
                    self.status = SmartSliceCloudStatus.Overdimensioned
                else:
                    self.status = SmartSliceCloudStatus.Underdimensioned
                Application.getInstance().activityChanged.emit()
            elif self.status is SmartSliceCloudStatus.BusyValidating:
                #
                #  CANCEL SMART SLICE JOB HERE
                #    Any connection to AWS server should be severed here
                #
                self._jobs[self._current_job].canceled = True
                self._jobs[self._current_job] = None
                self.status = SmartSliceCloudStatus.ReadyToVerify
                Application.getInstance().activityChanged.emit()
        else:
            Application.getInstance().getController().setActiveStage("PreviewStage")

    '''
      onConfirmationConfirmClicked()
        * Confirm change to Parameter/Setting
        * Store change to SmartSlice Cache
        * Close Confirmation Dialog
        * If change was made to SoF/Max Displace, change to optimize state
            - Otherwise, change to validate state
    '''
    def onConfirmationConfirmClicked(self):
        #  Cancel Smart Slice Job
        if self._jobs[self._current_job] is not None:
            self._jobs[self._current_job].canceled = True
            self._jobs[self._current_job] = None

        #  When asking "Is okay to remove Modifier Mesh?"
        if self._proxy._confirming_modmesh:
            self.doOptimization.emit()
            self._proxy._confirming_modmesh = False
        
        #  For handling requirements changes during optimization
        elif self.status is SmartSliceCloudStatus.BusyOptimizing:
            if SmartSliceValidationProperty.FactorOfSafety in self.propertyHandler._propertiesChanged or (SmartSliceValidationProperty.MaxDisplacement in self.propertyHandler._propertiesChanged):
                self.propertyHandler._onConfirmRequirements()    #print ("FoS or Max Displace was in _propertiesChanged")
                if self._proxy.resultSafetyFactor < self._proxy.reqsSafetyFactor or (self._proxy.resultMaximalDisplacement > self._proxy.reqsMaxDeflect):
                    self.status = SmartSliceCloudStatus.Underdimensioned
                elif self._proxy.resultSafetyFactor > self._proxy.reqsSafetyFactor and (self._proxy.resultMaximalDisplacement < self._proxy.reqsMaxDeflect):
                    self.status = SmartSliceCloudStatus.Overdimensioned
                else:
                    self.status = SmartSliceCloudStatus.Optimized
                self.updateSliceWidget()
            else:
                self._prepareValidation()   

        else:
            self._prepareValidation()
        
        self.propertyHandler._onConfirmChanges()

        # Close Dialog
        self.confirmationConcluded.emit()

    '''
      onConfirmationCancelClicked()
        * Cancel Change to Validated Property
        * Signal to UI to refresh with previous Validation Property Value
    '''
    def onConfirmationCancelClicked(self):
        #  If asking the user to proceed and remove current modifier meshes
        if self._proxy._confirming_modmesh:
            '''
                Remove Modifier Mesh Here
            '''
        else:
            self.propertyHandler._onCancelChanges()
        
        # Close Dialog
        self.confirmationConcluded.emit()


    #
    #   3MF READER
    #
    def prepareInitial3mf(self, threemf_path, mesh_nodes):
        # Getting 3MF writer and write our file
        threeMF_Writer = PluginRegistry.getInstance().getPluginObject("3MFWriter")
        threeMF_Writer.write(threemf_path, mesh_nodes)

        return True

    def extend3mf(self, filepath, mesh_nodes, job_type):
        global_stack = Application.getInstance().getGlobalContainerStack()

        # NOTE: As agreed during the POC, we want to analyse and optimize only one model at the moment.
        #       The lines below will partly need to be executed as "for model in models: bla bla.."
        mesh_node = mesh_nodes[0]

        active_extruder_position = mesh_node.callDecoration("getActiveExtruderPosition")
        if active_extruder_position is None:
            active_extruder_position = 0
        else:
            active_extruder_position = int(active_extruder_position)

        # Only use the extruder that is active on our mesh_node
        # The back end only supports a single extruder, currently.
        # Ignore any extruder that is not the active extruder.
        machine_extruders = list(filter(
            lambda extruder: extruder.position == active_extruder_position,
<<<<<<< HEAD
            self.active_machine.extruderList
=======
            active_machine.extruderList
>>>>>>> 488c745a
        ))

        material_guids_per_extruder = []
        for extruder in machine_extruders:
            material_guids_per_extruder.append(extruder.material.getMetaData().get("GUID", ""))

        # TODO: Needs to be determined from the used model
        guid = material_guids_per_extruder[active_extruder_position]

        # Determine material properties from material database
        this_dir = os.path.split(__file__)[0]
        database_location = os.path.join(this_dir, "data", "POC_material_database.json")
        jdata = json.loads(open(database_location).read())
        material_found = None
        for material in jdata["materials"]:
            if "cura-guid" not in material.keys():
                continue
            if guid in material["cura-guid"]:
                material_found = material
                break

        if not material_found:
            # TODO: Alternatively just raise an exception here
            return False

        job = pywim.smartslice.job.Job()

        job.type = job_type

        # Create the bulk material definition. This likely will be pre-defined
        # in a materials database or file somewhere
        bulk = pywim.fea.model.Material(name=material_found["name"])
        bulk.density = material_found["density"]
        bulk.elastic = pywim.fea.model.Elastic(properties={'E': material_found["elastic"]['E'],
                                                               'nu': material_found["elastic"]['nu']})
        bulk.failure_yield = pywim.fea.model.Yield(type='von_mises',
                                                       properties={'Sy': material_found['failure_yield']['Sy']}
                                                       )
        bulk.fracture = pywim.fea.model.Fracture(material_found['fracture']['KIc'])

        # The bulk attribute in Job is a list as of version 20
        job.bulk.append(bulk)

        # Setup optimization configuration
        job.optimization.min_safety_factor = self._proxy.reqsSafetyFactor
        job.optimization.max_displacement = self._proxy.reqsMaxDeflect

        # Setup the chop model - chop is responsible for creating an FEA model
        # from the triangulated surface mesh, slicer configuration, and
        # the prescribed boundary conditions

        # The chop.model.Model class has an attribute for defining
        # the mesh, however, it's not necessary that we do so.
        # When the back-end reads the 3MF it will obtain the mesh
        # from the 3MF object model, therefore, defining it in the
        # chop object would be redundant.
        # job.chop.meshes.append( ... ) <-- Not necessary

        # Define the load step for the FE analysis
        step = pywim.chop.model.Step(name='default')

        # Create the fixed boundary conditions (anchor points)
        anchor1 = pywim.chop.model.FixedBoundaryCondition(name='anchor1')

        # Add the face Ids from the STL mesh that the user selected for
        # this anchor
        anchor1.face.extend(
            self.getAnchor0FacesPoc()
        )

        step.boundary_conditions.append(anchor1)

        # Add any other boundary conditions in a similar manner...

        # Create an applied force
        force1 = pywim.chop.model.Force(name='force1')

        # Set the components on the force vector. In this example
        # we have 100 N, 200 N, and 50 N in the x, y, and z
        # directions respectfully.
        force1.force.set(
            self.getForce0VectorPoc()
        )

        # Add the face Ids from the STL mesh that the user selected for
        # this force
        force1.face.extend(
            self.getForce0FacesPoc()
        )

        step.loads.append(force1)

        # Add any other loads in a similar manner...

        # Append the step definition to the chop model. Smart Slice only
        # supports one step right now. In the future we may allow multiple
        # loading steps.
        job.chop.steps.append(step)

        # Now we need to setup the print/slicer configuration

        print_config = pywim.am.Config()
        print_config.layer_width = self.propertyHandler.getExtruderProperty("line_width")
        print_config.layer_height = self.propertyHandler.getGlobalProperty("layer_height")
        print_config.walls = self.propertyHandler.getExtruderProperty("wall_line_count")

        # skin angles - CuraEngine vs. pywim
        # > https://github.com/Ultimaker/CuraEngine/blob/master/src/FffGcodeWriter.cpp#L402
        skin_angles = self.propertyHandler.getExtruderProperty("skin_angles")
        if type(skin_angles) is str:
            skin_angles = eval(skin_angles)
        if len(skin_angles) > 0:
            print_config.skin_orientations.extend(tuple(skin_angles))
        else:
            print_config.skin_orientations.extend((45, 135))

        print_config.bottom_layers = self.propertyHandler.getExtruderProperty("top_layers")
        print_config.top_layers = self.propertyHandler.getExtruderProperty("bottom_layers")

        # infill pattern - Cura vs. pywim
        infill_pattern = self.propertyHandler.getExtruderProperty("infill_pattern")
        if infill_pattern in self.infill_pattern_cura_to_pywim_dict.keys():
            print_config.infill.pattern = self.infill_pattern_cura_to_pywim_dict[infill_pattern]
        else:
            print_config.infill.pattern = pywim.am.InfillType.unknown

        print_config.infill.density = self.propertyHandler.getExtruderProperty("infill_sparse_density")

        # infill_angles - Setting defaults from the CuraEngine
        # > https://github.com/Ultimaker/CuraEngine/blob/master/src/FffGcodeWriter.cpp#L366
        infill_angles = self.propertyHandler.getExtruderProperty("infill_angles")
        if type(infill_angles) is str:
            infill_angles = eval(infill_angles)
        if not len(infill_angles):
            # Check the URL below for the default angles. They are infill type depended.
            print_config.infill.orientation = self._poc_default_infill_direction
        else:
            if len(infill_angles) > 1:
                Logger.log("w", "More than one infill angle is set! Only the first will be taken!")
                Logger.log("d", "Ignoring the angles: {}".format(infill_angles[1:]))
            print_config.infill.orientation = infill_angles[0]
        # ... and so on, check pywim.am.Config for full definition

        # The am.Config contains an "auxiliary" dictionary which should
        # be used to define the slicer specific settings. These will be
        # passed on directly to the slicer (CuraEngine).
        print_config.auxiliary = self._buildGlobalSettingsMessage()

        # Setup the slicer configuration. See each class for more
        # information.
        extruders = ()
        for extruder_stack in machine_extruders:
            extruder_nr = extruder_stack.getProperty("extruder_nr", "value")
            extruder_object = pywim.chop.machine.Extruder(diameter=extruder_stack.getProperty("machine_nozzle_size",
                                                                                     "value"))
            pickled_info = self._buildExtruderMessage(extruder_stack)
            extruder_object.id = pickled_info["id"]
            extruder_object.print_config.auxiliary = pickled_info["settings"]
            extruders += (extruder_object,)

            # Create the extruder object in the smart slice job that defines
            # the usable bulk materials for this extruder. Currently, all materials
            # are usable in each extruder (should only be one extruder right now).
            extruder_materials = pywim.smartslice.job.Extruder(number=extruder_nr)
            extruder_materials.usable_materials.extend(
                [m.name for m in job.bulk]
            )

            job.extruders.append(extruder_materials)

        if len(extruders) == 0:
            Logger.error("Did not find the extruder with position %i", active_extruder_position)

<<<<<<< HEAD
        printer = pywim.chop.machine.Printer(name=self.active_machine.getName(),
=======
        printer = pywim.chop.machine.Printer(name=active_machine.getName(),
>>>>>>> 488c745a
                                             extruders=extruders
                                             )

        # And finally set the slicer to the Cura Engine with the config and printer defined above
        job.chop.slicer = pywim.chop.slicer.CuraEngine(config=print_config,
                                                       printer=printer)

        threemf_file = zipfile.ZipFile(filepath, 'a')
        threemf_file.writestr('SmartSlice/job.json',
                              job.to_json()
                              )
        threemf_file.close()

        return True

    def _updateForce0Magnitude(self):
        self._poc_force.magnitude = self._proxy.loadMagnitude
        Logger.log("d", "Load magnitude changed, new force vector: {}".format(self._poc_force.loadVector()))

    def _updateForce0Direction(self):
        self._poc_force.pull = self._proxy.loadDirection
        Logger.log("d", "Load direction changed, new force vector: {}".format(self._poc_force.loadVector()))

    def updateForce0Vector(self, normal : Vector):
        self._poc_force.normal = normal
        Logger.log("d", "Load normal changed, new force vector: {}".format(self._poc_force.loadVector()))

    def resetForce0VectorPoc(self):
        self._poc_force = Force(
            magnitude=self._proxy.loadMagnitude,
            pull=self._proxy.loadDirection
        )

    def getForce0VectorPoc(self):
        vec = self._poc_force.loadVector()
        return [
            float(vec.x),
            float(vec.y),
            float(vec.z)
        ]

    def appendForce0FacesPoc(self, face_ids):
        for face_id in face_ids:
            if not isinstance(face_id, int):
                face_id = face_id.id
            if face_id not in self._poc_force0_faces:
                self._poc_force0_faces += (face_id, )

    def resetForce0FacesPoc(self):
        self._poc_force0_faces = ()

    def getForce0FacesPoc(self):
        return self._poc_force0_faces

    def appendAnchor0FacesPoc(self, face_ids):
        for face_id in face_ids:
            if not isinstance(face_id, int):
                face_id = face_id.id
            if face_id not in self._poc_anchor0_faces:
                self._poc_anchor0_faces += (face_id, )

    def resetAnchor0FacesPoc(self):
        self._poc_anchor0_faces = ()

    def getAnchor0FacesPoc(self):
        return self._poc_anchor0_faces

    ##  Check if a node has per object settings and ensure that they are set correctly in the message
    #   \param node Node to check.
    #   \param message object_lists message to put the per object settings in
    def _handlePerObjectSettings(self, node):
        stack = node.callDecoration("getStack")

        # Check if the node has a stack attached to it and the stack has any settings in the top container.
        if not stack:
            return

        # Check all settings for relations, so we can also calculate the correct values for dependent settings.
        top_of_stack = stack.getTop()  # Cache for efficiency.
        changed_setting_keys = top_of_stack.getAllKeys()

        # Add all relations to changed settings as well.
        for key in top_of_stack.getAllKeys():
            instance = top_of_stack.getInstance(key)
            self._addRelations(changed_setting_keys, instance.definition.relations)

        # Ensure that the engine is aware what the build extruder is.
        changed_setting_keys.add("extruder_nr")

        settings = []
        # Get values for all changed settings
        for key in changed_setting_keys:
            setting = {}
            setting["name"] = key
            extruder = int(round(float(stack.getProperty(key, "limit_to_extruder"))))

            # Check if limited to a specific extruder, but not overridden by per-object settings.
            if extruder >= 0 and key not in changed_setting_keys:
                limited_stack = ExtruderManager.getInstance().getActiveExtruderStacks()[extruder]
            else:
                limited_stack = stack

            setting["value"] = str(limited_stack.getProperty(key, "value"))

            settings.append(setting)

        return settings

    def _cacheAllExtruderSettings(self):
        global_stack = Application.getInstance().getGlobalContainerStack()

        # NB: keys must be strings for the string formatter
        self._all_extruders_settings = {
            "-1": self._buildReplacementTokens(global_stack)
        }
        for extruder_stack in ExtruderManager.getInstance().getActiveExtruderStacks():
            extruder_nr = extruder_stack.getProperty("extruder_nr", "value")
            self._all_extruders_settings[str(extruder_nr)] = self._buildReplacementTokens(extruder_stack)

    # #  Creates a dictionary of tokens to replace in g-code pieces.
    #
    #   This indicates what should be replaced in the start and end g-codes.
    #   \param stack The stack to get the settings from to replace the tokens
    #   with.
    #   \return A dictionary of replacement tokens to the values they should be
    #   replaced with.
    def _buildReplacementTokens(self, stack):

        result = {}
        for key in stack.getAllKeys():
            value = stack.getProperty(key, "value")
            result[key] = value

        result["print_bed_temperature"] = result["material_bed_temperature"]  # Renamed settings.
        result["print_temperature"] = result["material_print_temperature"]
        result["travel_speed"] = result["speed_travel"]
        result["time"] = time.strftime("%H:%M:%S")  # Some extra settings.
        result["date"] = time.strftime("%d-%m-%Y")
        result["day"] = ["Sun", "Mon", "Tue", "Wed", "Thu", "Fri", "Sat"][int(time.strftime("%w"))]

        initial_extruder_stack = Application.getInstance().getExtruderManager().getUsedExtruderStacks()[0]
        initial_extruder_nr = initial_extruder_stack.getProperty("extruder_nr", "value")
        result["initial_extruder_nr"] = initial_extruder_nr

        return result

    # #  Replace setting tokens in a piece of g-code.
    #   \param value A piece of g-code to replace tokens in.
    #   \param default_extruder_nr Stack nr to use when no stack nr is specified, defaults to the global stack
    def _expandGcodeTokens(self, value, default_extruder_nr) -> str:
        self._cacheAllExtruderSettings()

        try:
            # any setting can be used as a token
            fmt = GcodeStartEndFormatter(default_extruder_nr=default_extruder_nr)
            if self._all_extruders_settings is None:
                return ""
            settings = self._all_extruders_settings.copy()
            settings["default_extruder_nr"] = default_extruder_nr
            return str(fmt.format(value, **settings))
        except:
            Logger.logException("w", "Unable to do token replacement on start/end g-code")
            return str(value)

    def modifyInfillAnglesInSettingDict(self, settings):
        for key, value in settings.items():
            if key == "infill_angles":
                if type(value) is str:
                    value = eval(value)
                if len(value) is 0:
                    settings[key] = [self._poc_default_infill_direction]
                else:
                    settings[key] = [value[0]]

        return settings

    # #  Sends all global settings to the engine.
    #
    #   The settings are taken from the global stack. This does not include any
    #   per-extruder settings or per-object settings.
    def _buildGlobalSettingsMessage(self, stack=None):
        if not stack:
            stack = Application.getInstance().getGlobalContainerStack()

        if not stack:
            return

        self._cacheAllExtruderSettings()

        if self._all_extruders_settings is None:
            return

        settings = self._all_extruders_settings["-1"].copy()

        # Pre-compute material material_bed_temp_prepend and material_print_temp_prepend
        start_gcode = settings["machine_start_gcode"]
        bed_temperature_settings = ["material_bed_temperature", "material_bed_temperature_layer_0"]
        pattern = r"\{(%s)(,\s?\w+)?\}" % "|".join(bed_temperature_settings)  # match {setting} as well as {setting, extruder_nr}
        settings["material_bed_temp_prepend"] = re.search(pattern, start_gcode) == None
        print_temperature_settings = ["material_print_temperature", "material_print_temperature_layer_0", "default_material_print_temperature", "material_initial_print_temperature", "material_final_print_temperature", "material_standby_temperature"]
        pattern = r"\{(%s)(,\s?\w+)?\}" % "|".join(print_temperature_settings)  # match {setting} as well as {setting, extruder_nr}
        settings["material_print_temp_prepend"] = re.search(pattern, start_gcode) == None

        # Replace the setting tokens in start and end g-code.
        # Use values from the first used extruder by default so we get the expected temperatures
        initial_extruder_stack = Application.getInstance().getExtruderManager().getUsedExtruderStacks()[0]
        initial_extruder_nr = initial_extruder_stack.getProperty("extruder_nr", "value")

        settings["machine_start_gcode"] = self._expandGcodeTokens(settings["machine_start_gcode"], initial_extruder_nr)
        settings["machine_end_gcode"] = self._expandGcodeTokens(settings["machine_end_gcode"], initial_extruder_nr)

        settings = self.modifyInfillAnglesInSettingDict(settings)

        for key, value in settings.items():
            if type(value) is not str:
                settings[key] = str(value)

        return settings

    # #  Sends all global settings to the engine.
    #
    #   The settings are taken from the global stack. This does not include any
    #   per-extruder settings or per-object settings.
    def _buildObjectsListsMessage(self, global_stack):
        scene = Application.getInstance().getController().getScene()

        active_buildplate = Application.getInstance().getMultiBuildPlateModel().activeBuildPlate

        with scene.getSceneLock():
            # Remove old layer data.
            for node in DepthFirstIterator(scene.getRoot()):
                if node.callDecoration("getLayerData") and node.callDecoration("getBuildPlateNumber") == active_buildplate:
                    # Singe we walk through all nodes in the scene, they always have a parent.
                    node.getParent().removeChild(node)
                    break

            # Get the objects in their groups to print.
            object_groups = []
            if global_stack.getProperty("print_sequence", "value") == "one_at_a_time":
                for node in OneAtATimeIterator(scene.getRoot()):
                    temp_list = []

                    # Node can't be printed, so don't bother sending it.
                    if getattr(node, "_outside_buildarea", False):
                        continue

                    # Filter on current build plate
                    build_plate_number = node.callDecoration("getBuildPlateNumber")
                    if build_plate_number is not None and build_plate_number != active_buildplate:
                        continue

                    children = node.getAllChildren()
                    children.append(node)
                    for child_node in children:
                        mesh_data = child_node.getMeshData()
                        if mesh_data and mesh_data.getVertices() is not None:
                            temp_list.append(child_node)

                    if temp_list:
                        object_groups.append(temp_list)
                    Job.yieldThread()
                if len(object_groups) == 0:
                    Logger.log("w", "No objects suitable for one at a time found, or no correct order found")
            else:
                temp_list = []
                has_printing_mesh = False
                for node in DepthFirstIterator(scene.getRoot()):
                    mesh_data = node.getMeshData()
                    if node.callDecoration("isSliceable") and mesh_data and mesh_data.getVertices() is not None:
                        is_non_printing_mesh = bool(node.callDecoration("isNonPrintingMesh"))

                        # Find a reason not to add the node
                        if node.callDecoration("getBuildPlateNumber") != active_buildplate:
                            continue
                        if getattr(node, "_outside_buildarea", False) and not is_non_printing_mesh:
                            continue

                        temp_list.append(node)
                        if not is_non_printing_mesh:
                            has_printing_mesh = True

                    Job.yieldThread()

                # If the list doesn't have any model with suitable settings then clean the list
                # otherwise CuraEngine will crash
                if not has_printing_mesh:
                    temp_list.clear()

                if temp_list:
                    object_groups.append(temp_list)

        extruders_enabled = {position: stack.isEnabled for position, stack in global_stack.extruderList}
        filtered_object_groups = []
        has_model_with_disabled_extruders = False
        associated_disabled_extruders = set()
        for group in object_groups:
            stack = global_stack
            skip_group = False
            for node in group:
                # Only check if the printing extruder is enabled for printing meshes
                is_non_printing_mesh = node.callDecoration("evaluateIsNonPrintingMesh")
                extruder_position = node.callDecoration("getActiveExtruderPosition")
                if not is_non_printing_mesh and not extruders_enabled[extruder_position]:
                    skip_group = True
                    has_model_with_disabled_extruders = True
                    associated_disabled_extruders.add(extruder_position)
            if not skip_group:
                filtered_object_groups.append(group)

        if has_model_with_disabled_extruders:
                associated_disabled_extruders = {str(c) for c in sorted([int(p) + 1 for p in associated_disabled_extruders])}
                self.setMessage(", ".join(associated_disabled_extruders))
                return

        object_lists_message = []
        for group in filtered_object_groups:
            group_message_message = {}
            parent = group[0].getParent()
            if parent is not None and parent.callDecoration("isGroup"):
                group_message_message["settings"] = self._handlePerObjectSettings(parent)

            group_message_message["objects"] = []
            for _object in group:
                mesh_data = object.getMeshData()
                if mesh_data is None:
                    continue
                rot_scale = _object.getWorldTransformation().getTransposed().getData()[0:3, 0:3]
                translate = _object.getWorldTransformation().getData()[:3, 3]

                # This effectively performs a limited form of MeshData.getTransformed that ignores normals.
                verts = mesh_data.getVertices()
                verts = verts.dot(rot_scale)
                verts += translate

                # Convert from Y up axes to Z up axes. Equals a 90 degree rotation.
                verts[:, [1, 2]] = verts[:, [2, 1]]
                verts[:, 1] *= -1

                obj = {}
                obj["id"] = id(_object)
                obj["name"] = _object.getName()
                indices = mesh_data.getIndices()
                if indices is not None:
                    flat_verts = numpy.take(verts, indices.flatten(), axis=0)
                else:
                    flat_verts = numpy.array(verts)

                obj["vertices"] = flat_verts.tolist()

                obj["settings"] = self._handlePerObjectSettings(_object)

                group_message_message["objects"].append(obj)

            object_lists_message.append(group_message_message)

        return object_lists_message

    # #  Sends for some settings which extruder they should fallback to if not
    #   set.
    #
    #   This is only set for settings that have the limit_to_extruder
    #   property.
    #
    #   \param stack The global stack with all settings, from which to read the
    #   limit_to_extruder property.
    def _buildGlobalInheritsStackMessage(self, stack):
        limit_to_extruder_message = []
        for key in stack.getAllKeys():
            extruder_position = int(round(float(stack.getProperty(key, "limit_to_extruder"))))
            if extruder_position >= 0:  # Set to a specific extruder.
                setting_extruder = {}
                setting_extruder["name"] = key
                setting_extruder["extruder"] = extruder_position
                limit_to_extruder_message.append(setting_extruder)
        return limit_to_extruder_message

    # #  Create extruder message from stack
    def _buildExtruderMessage(self, stack) -> dict:
        extruder_message = {}
        extruder_message["id"] = int(stack.getMetaDataEntry("position"))
        self._cacheAllExtruderSettings()

        if self._all_extruders_settings is None:
            return

        extruder_nr = stack.getProperty("extruder_nr", "value")
        settings = self._all_extruders_settings[str(extruder_nr)].copy()

        # Also send the material GUID. This is a setting in fdmprinter, but we have no interface for it.
        settings["material_guid"] = stack.material.getMetaDataEntry("GUID", "")

        # Replace the setting tokens in start and end g-code.
        extruder_nr = stack.getProperty("extruder_nr", "value")
        settings["machine_extruder_start_code"] = self._expandGcodeTokens(settings["machine_extruder_start_code"], extruder_nr)
        settings["machine_extruder_end_code"] = self._expandGcodeTokens(settings["machine_extruder_end_code"], extruder_nr)

        settings = self.modifyInfillAnglesInSettingDict(settings)

        for key, value in settings.items():
            if type(value) is not str:
                settings[key] = str(value)

        extruder_message["settings"] = settings

        return extruder_message

    # Mainly taken from : {Cura}/cura/UI/PrintInformation.py@_calculateInformation
    def _calculateAdditionalMaterialInfo(self, _material_volume):
        global_stack = Application.getInstance().getGlobalContainerStack()
        if global_stack is None:
            return

        _material_lengths = []
        _material_weights = []
        _material_costs = []
        _material_names = []

        material_preference_values = json.loads(Application.getInstance().getPreferences().getValue("cura/material_settings"))

        Logger.log("d", "global_stack.extruderList: {}".format(global_stack.extruderList))

        for extruder_stack in global_stack.extruderList:
            position = extruder_stack.position
            if type(position) is not int:
                position = int(position)
            if position >= len(_material_volume):
                continue
            amount = _material_volume[position]
            # Find the right extruder stack. As the list isn't sorted because it's a annoying generator, we do some
            # list comprehension filtering to solve this for us.
            density = extruder_stack.getMetaDataEntry("properties", {}).get("density", 0)
            material = extruder_stack.material
            radius = extruder_stack.getProperty("material_diameter", "value") / 2

            weight = float(amount) * float(density) / 1000
            cost = 0.

            material_guid = material.getMetaDataEntry("GUID")
            material_name = material.getName()

            if material_guid in material_preference_values:
                material_values = material_preference_values[material_guid]

                if material_values and "spool_weight" in material_values:
                    weight_per_spool = float(material_values["spool_weight"])
                else:
                    weight_per_spool = float(extruder_stack.getMetaDataEntry("properties", {}).get("weight", 0))

                cost_per_spool = float(material_values["spool_cost"] if material_values and "spool_cost" in material_values else 0)

                if weight_per_spool != 0:
                    cost = cost_per_spool * weight / weight_per_spool
                else:
                    cost = 0

            # Material amount is sent as an amount of mm^3, so calculate length from that
            if radius != 0:
                length = round((amount / (math.pi * radius ** 2)) / 1000, 2)
            else:
                length = 0

            _material_weights.append(weight)
            _material_lengths.append(length)
            _material_costs.append(cost)
            _material_names.append(material_name)

        return _material_lengths, _material_weights, _material_costs, _material_names<|MERGE_RESOLUTION|>--- conflicted
+++ resolved
@@ -258,12 +258,9 @@
             task = self._client.status.get(id=task.id)
 
         if not self.canceled:
-<<<<<<< HEAD
             if self.connector._proxy.confirmationWindowEnabled is False:
                 self.connector.propertyHandler._cancelChanges = False
 
-=======
->>>>>>> 488c745a
             if task.status == pywim.http.thor.TaskStatus.failed:
                 error_message = Message()
                 error_message.setTitle("SmartSlice plugin")
@@ -316,15 +313,8 @@
         # self.job_type == pywim.smartslice.job.JobType.optimization
         if task and task.result and len(task.result.analyses) > 0:
             analysis = task.result.analyses[0]
-<<<<<<< HEAD
-
             self._process_analysis_result(analysis)
 
-=======
-
-            self._process_analysis_result(analysis)
-    
->>>>>>> 488c745a
             # Overriding if our result is going to be optimized...
             if previous_connector_status in SmartSliceCloudStatus.Optimizable:
                 self.connector.status = SmartSliceCloudStatus.Optimized
@@ -335,7 +325,6 @@
                     self.connector.status = SmartSliceCloudStatus.Overdimensioned
                 else:
                     self.connector.status = SmartSliceCloudStatus.Optimized
-<<<<<<< HEAD
         else:
             #self.connector.status = previous_connector_status
             self.connector.propertyHandler.prepareCache()
@@ -440,119 +429,8 @@
         if len(analysis.extruders) == 0:
             # This shouldn't happen
             material_volume = [0.0]
-=======
->>>>>>> 488c745a
         else:
             material_volume = [analysis.extruders[0].material_volume]
-
-<<<<<<< HEAD
-=======
-            Message(
-                title='SmartSlice',
-                text=i18n_catalog.i18nc("@info:status", "SmartSlice was unable to find a solution")
-            ).show()
-
-    def _process_analysis_result(self, analysis : pywim.smartslice.result.Analysis):
-        #Logger.log("d", "analysis: {}".format(analysis.to_json()))
-        #Logger.log("d", "analysis.modifier_meshes: {}".format(analysis.modifier_meshes))
-
-        # MODIFIER MESHES STUFF
-        # TODO: We need a per node solution here as soon as we want to analysis multiple models.
-        our_only_node =  self.connector.getSliceableNodes()[0]
-        #our_only_node_stack = our_only_node.callDecoration("getStack")
-        for modifier_mesh in analysis.modifier_meshes:
-            # Building the scene node
-            modifier_mesh_node = CuraSceneNode()
-            modifier_mesh_node.setName("SmartSliceMeshModifier")
-            modifier_mesh_node.setSelectable(True)
-            modifier_mesh_node.setCalculateBoundingBox(True)
-
-            # Building the mesh
-
-            # # Preparing the data from pywim for MeshBuilder
-            modifier_mesh_vertices = [[v.x, v.y, v.z] for v in modifier_mesh.vertices ]
-            modifier_mesh_indices = [[triangle.v1, triangle.v2, triangle.v3] for triangle in modifier_mesh.triangles]
-
-            # # Doing the actual build
-            modifier_mesh_data = MeshBuilder()
-            modifier_mesh_data.setVertices(numpy.asarray(modifier_mesh_vertices, dtype=numpy.float32))
-            modifier_mesh_data.setIndices(numpy.asarray(modifier_mesh_indices, dtype=numpy.int32))
-            modifier_mesh_data.calculateNormals()
-
-            modifier_mesh_node.setMeshData(modifier_mesh_data.build())
-            modifier_mesh_node.calculateBoundingBoxMesh()
-
-            active_build_plate = Application.getInstance().getMultiBuildPlateModel().activeBuildPlate
-            modifier_mesh_node.addDecorator(BuildPlateDecorator(active_build_plate))
-            modifier_mesh_node.addDecorator(SliceableObjectDecorator())
-
-            stack = modifier_mesh_node.callDecoration("getStack")
-            settings = stack.getTop()
-
-            modifier_mesh_node_infill_pattern = self.connector.infill_pattern_pywim_to_cura_dict[modifier_mesh.print_config.infill.pattern]
-            definition_dict = {
-                "infill_mesh" : True,
-                "infill_pattern" : modifier_mesh_node_infill_pattern,
-                "infill_sparse_density": modifier_mesh.print_config.infill.density,
-                }
-            Logger.log("d", "definition_dict: {}".format(definition_dict))
-
-            for key, value in definition_dict.items():
-                definition = stack.getSettingDefinition(key)
-                new_instance = SettingInstance(definition, settings)
-                new_instance.setProperty("value", value)
-
-                new_instance.resetState()  # Ensure that the state is not seen as a user state.
-                settings.addInstance(new_instance)
-
-            op = GroupedOperation()
-            # First add node to the scene at the correct position/scale, before parenting, so the eraser mesh does not get scaled with the parent
-            op.addOperation(AddSceneNodeOperation(modifier_mesh_node,
-                                                    Application.getInstance().getController().getScene().getRoot()
-                                                    )
-                            )
-            op.addOperation(SetParentOperation(modifier_mesh_node,
-                                                our_only_node)
-                            )
-            op.push()
-
-            # TODO: Not needed during POC. Decision needed whether this is superfluous or not.
-            #modifier_mesh_transform_matrix = Matrix(modifier_mesh.transform)
-            #modifier_mesh_node.setTransformation(modifier_mesh_transform_matrix)
-
-            our_only_node_position = our_only_node.getWorldPosition()
-            modifier_mesh_node.setPosition(our_only_node_position,
-                                            SceneNode.TransformSpace.World)
-            Logger.log("d", "Moved modifiers to the global location: {}".format(our_only_node_position))
-
-            Application.getInstance().getController().getScene().sceneChanged.emit(modifier_mesh_node)
-
-
-        self.connector._proxy.resultSafetyFactor = analysis.structural.min_safety_factor
-        self.connector._proxy.resultMaximalDisplacement = analysis.structural.max_displacement
-
-        qprint_time = QTime(0, 0, 0, 0)
-        qprint_time = qprint_time.addSecs(analysis.print_time)
-        self.connector._proxy.resultTimeTotal = qprint_time
-
-        # TODO: Reactivate the block as soon as we have the single print times again!
-        #self.connector._proxy.resultTimeInfill = QTime(1, 0, 0, 0)
-        #self.connector._proxy.resultTimeInnerWalls = QTime(0, 20, 0, 0)
-        #self.connector._proxy.resultTimeOuterWalls = QTime(0, 15, 0, 0)
-        #self.connector._proxy.resultTimeRetractions = QTime(0, 5, 0, 0)
-        #self.connector._proxy.resultTimeSkin = QTime(0, 10, 0, 0)
-        #self.connector._proxy.resultTimeSkirt = QTime(0, 1, 0, 0)
-        #self.connector._proxy.resultTimeTravel = QTime(0, 30, 0, 0)
-
-        if len(analysis.extruders) == 0:
-            # This shouldn't happen
-            material_volume = [0.0]
-        else:
-            material_volume = [analysis.extruders[0].material_volume]
-
->>>>>>> 488c745a
-            # TODO - once multiple extruders are handles we'll need to grab info
-            # here for each of them
 
         material_extra_info = self.connector._calculateAdditionalMaterialInfo(material_volume)
         Logger.log("d", "material_extra_info: {}".format(material_extra_info))
@@ -602,7 +480,7 @@
 
     debug_save_smartslice_package_preference = "smartslice/debug_save_smartslice_package"
     debug_save_smartslice_package_location = "smartslice/debug_save_smartslice_package_location"
-    
+
 
     def __init__(self, extension):
         super().__init__()
@@ -630,7 +508,7 @@
 
         self._proxy.loadMagnitudeChanged.connect(self._updateForce0Magnitude)
         self._proxy.loadDirectionChanged.connect(self._updateForce0Direction)
-        
+
         # Connecting signals
         self.doVerification.connect(self._doVerfication)
         self.confirmOptimization.connect(self._confirmOptimization)
@@ -642,7 +520,7 @@
         self.app_preferences.addPreference(self.http_hostname_preference, "api-20.fea.cloud")
         self.app_preferences.addPreference(self.http_port_preference, 443)
         self.app_preferences.addPreference(self.http_token_preference, "")
-        
+
         # Debug stuff
         self.app_preferences.addPreference(self.debug_save_smartslice_package_preference, False)
         if Platform.isLinux():
@@ -667,7 +545,7 @@
         self.resetAnchor0FacesPoc()
         self.resetForce0FacesPoc()
         self.resetForce0VectorPoc()
-        
+
         Application.getInstance().engineCreatedSignal.connect(self._onEngineCreated)
 
         self.confirming = False
@@ -677,7 +555,7 @@
         self.confirmationConcluded.connect(self.onConfirmationConcluded)
 
     onSmartSlicePrepared = pyqtSignal()
-    
+
     def _onSaveDebugPackage(self, messageId: str, actionId: str) -> None:
         dummy_job = SmartSliceCloudVerificationJob(self)
         if self.status == SmartSliceCloudStatus.ReadyToVerify:
@@ -687,7 +565,7 @@
         else:
             Logger.log("e", "DEBUG: This is not a defined state. Provide all input to create the debug package.")
             return
-        
+
         jobname = Application.getInstance().getPrintInformation().jobName
         debug_filename = "{}_smartslice.3mf".format(jobname)
         debug_filedir = self.app_preferences.getValue(self.debug_save_smartslice_package_location)
@@ -711,7 +589,7 @@
         self.onSmartSlicePrepared.emit()
         self.propertyHandler.cacheChanges() # Setup Cache
         self.status = SmartSliceCloudStatus.NoModel
-        
+
         if self.app_preferences.getValue(self.debug_save_smartslice_package_preference):
             self.debug_save_smartslice_package_message = Message(title="[DEBUG] SmartSlicePlugin",
                                                                  text= "Click on the button below to generate a debug package, which contains all data as sent to the cloud. Make sure you provide all input as confirmed by an active button in the action menu in the SmartSlice tab.\nThanks!",
@@ -859,7 +737,7 @@
             if node.getName() == "SmartSliceMeshModifier":
                 sliceable_nodes_count -= 1
 
-        #  If no model is reported... 
+        #  If no model is reported...
         #   This needs to be reported *first*
         if slicable_nodes_count != 1:
             self.status = SmartSliceCloudStatus.NoModel
@@ -885,7 +763,7 @@
         elif not self._jobs[self._current_job].canceled:
             self.propertyHandler._propertiesChanged = []
             self._jobs[self._current_job] = None
-        
+
 
     #
     #   CONFIRMATION PROMPT
@@ -911,7 +789,7 @@
                 self._proxy.confirmationWindowText = "Modifying this setting will invalidate your results.\nDo you want to continue and lose the current\n validation results?"
             elif self.status is SmartSliceCloudStatus.BusyOptimizing:
                 self._proxy.confirmationWindowText = "Modifying this setting will invalidate your results.\nDo you want to continue and lose your \noptimization results?"
-            
+
             self._proxy.confirmationWindowEnabled = True
             self._proxy.confirmationWindowEnabledChanged.emit()
 
@@ -1025,7 +903,7 @@
         if self._proxy._confirming_modmesh:
             self.doOptimization.emit()
             self._proxy._confirming_modmesh = False
-        
+
         #  For handling requirements changes during optimization
         elif self.status is SmartSliceCloudStatus.BusyOptimizing:
             if SmartSliceValidationProperty.FactorOfSafety in self.propertyHandler._propertiesChanged or (SmartSliceValidationProperty.MaxDisplacement in self.propertyHandler._propertiesChanged):
@@ -1038,11 +916,11 @@
                     self.status = SmartSliceCloudStatus.Optimized
                 self.updateSliceWidget()
             else:
-                self._prepareValidation()   
+                self._prepareValidation()
 
         else:
             self._prepareValidation()
-        
+
         self.propertyHandler._onConfirmChanges()
 
         # Close Dialog
@@ -1061,7 +939,7 @@
             '''
         else:
             self.propertyHandler._onCancelChanges()
-        
+
         # Close Dialog
         self.confirmationConcluded.emit()
 
@@ -1094,11 +972,7 @@
         # Ignore any extruder that is not the active extruder.
         machine_extruders = list(filter(
             lambda extruder: extruder.position == active_extruder_position,
-<<<<<<< HEAD
             self.active_machine.extruderList
-=======
-            active_machine.extruderList
->>>>>>> 488c745a
         ))
 
         material_guids_per_extruder = []
@@ -1272,11 +1146,7 @@
         if len(extruders) == 0:
             Logger.error("Did not find the extruder with position %i", active_extruder_position)
 
-<<<<<<< HEAD
         printer = pywim.chop.machine.Printer(name=self.active_machine.getName(),
-=======
-        printer = pywim.chop.machine.Printer(name=active_machine.getName(),
->>>>>>> 488c745a
                                              extruders=extruders
                                              )
 
