--- conflicted
+++ resolved
@@ -64,16 +64,12 @@
         self._has_loads  = False
 
         #   Arrow Mesh
-<<<<<<< HEAD
         self._arrow = False
-=======
-        self._arrow = None
         self._arrow_head_length = 8
         self._arrow_tail_length = 22
         self._arrow_total_length = self._arrow_head_length + self._arrow_tail_length
         self._arrow_head_width = 2.8
         self._arrow_tail_width = 0.8
->>>>>>> 1f28aef9
         
         #  Disable auto scale
         self._auto_scale = False
@@ -99,7 +95,7 @@
     def getLoadVector(self):
         if len(self._loaded_faces) > 0:
             load_mag = self._connector._proxy._loadMagnitude
-            if self._connector._proxy.loadMagnitudeInverted:
+            if self._connector._proxy.loadDirection:
                 load_mag *= -1
             lf = toCalculatableFace(list(self._loaded_faces)[0])
             n = lf.normal
@@ -186,11 +182,8 @@
 
         if self._connector.propertyHandler._selection_mode == SelectionMode.LoadMode:
             self._loaded_faces = face_list
-<<<<<<< HEAD
             self._connector.propertyHandler._selection_mode = SelectionMode.LoadMode
-=======
             self.paintArrow(face_list, mb)
->>>>>>> 1f28aef9
         else:
             self._anchored_faces = face_list
             self._connector.propertyHandler._selection_mode = SelectionMode.AnchorMode
@@ -232,7 +225,7 @@
         p = tri.points
         tri.generateNormalVector()
         n = tri.normal
-        invert_arrow = self._connector._proxy.loadMagnitudeInverted
+        invert_arrow = self._connector._proxy.loadDirection
         center = self.findFaceCenter(face_list)
         
         p_base0 = Vector(center.x + n.x * self._arrow_head_length,
